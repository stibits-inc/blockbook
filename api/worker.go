package api

import (
	"bytes"
	"encoding/hex"
	"encoding/json"
	"fmt"
	"math"
	"math/big"
	"os"
	"sort"
	"strconv"
	"strings"
	"sync"
	"time"

	"github.com/golang/glog"
	"github.com/juju/errors"
	"github.com/trezor/blockbook/bchain"
	"github.com/trezor/blockbook/bchain/coins/eth"
	"github.com/trezor/blockbook/common"
	"github.com/trezor/blockbook/db"
)

// Worker is handle to api worker
type Worker struct {
	db          *db.RocksDB
	txCache     *db.TxCache
	chain       bchain.BlockChain
	chainParser bchain.BlockChainParser
	chainType   bchain.ChainType
	mempool     bchain.Mempool
	is          *common.InternalState
	metrics     *common.Metrics
	rpc         eth.EthereumRpcTxInfo
}

// NewWorker creates new api worker
func NewWorker(db *db.RocksDB, chain bchain.BlockChain, mempool bchain.Mempool, txCache *db.TxCache, metrics *common.Metrics, is *common.InternalState) (*Worker, error) {
	w := &Worker{
		db:          db,
		txCache:     txCache,
		chain:       chain,
		chainParser: chain.GetChainParser(),
		chainType:   chain.GetChainParser().GetChainType(),
		mempool:     mempool,
		is:          is,
		metrics:     metrics,
	}
	if w.chainType == bchain.ChainBitcoinType || w.chainType == bchain.ChainRavencoinType {
		w.initXpubCache()
	}
	return w, nil
}

func (w *Worker) getAddressesFromVout(vout *bchain.Vout) (bchain.AddressDescriptor, []string, bool, error) {
	addrDesc, err := w.chainParser.GetAddrDescFromVout(vout)
	if err != nil {
		return nil, nil, false, err
	}
	a, s, err := w.chainParser.GetAddressesFromAddrDesc(addrDesc)
	return addrDesc, a, s, err
}

// setSpendingTxToVout is helper function, that finds transaction that spent given output and sets it to the output
// there is no direct index for the operation, it must be found using addresses -> txaddresses -> tx
func (w *Worker) setSpendingTxToVout(vout *Vout, txid string, height uint32) error {
	err := w.db.GetAddrDescTransactions(vout.AddrDesc, height, maxUint32, func(t string, height uint32, indexes []int32) error {
		for _, index := range indexes {
			// take only inputs
			if index < 0 {
				index = ^index
				tsp, err := w.db.GetTxAddresses(t)
				if err != nil {
					return err
				} else if tsp == nil {
					glog.Warning("DB inconsistency:  tx ", t, ": not found in txAddresses")
				} else if len(tsp.Inputs) > int(index) {
					if tsp.Inputs[index].ValueSat.Cmp((*big.Int)(vout.ValueSat)) == 0 {
						spentTx, spentHeight, err := w.txCache.GetTransaction(t)
						if err != nil {
							glog.Warning("Tx ", t, ": not found")
						} else {
							if len(spentTx.Vin) > int(index) {
								if spentTx.Vin[index].Txid == txid {
									vout.SpentTxID = t
									vout.SpentHeight = int(spentHeight)
									vout.SpentIndex = int(index)
									return &db.StopIteration{}
								}
							}
						}
					}
				}
			}
		}
		return nil
	})
	return err
}

// GetSpendingTxid returns transaction id of transaction that spent given output
func (w *Worker) GetSpendingTxid(txid string, n int) (string, error) {
	start := time.Now()
	//TODO MEHDI
	var emptyVar map[string]struct{}
	tx, err := w.GetTransaction(txid, AccountDetailsBasic, false, false, emptyVar)
	if err != nil {
		return "", err
	}
	if n >= len(tx.Vout) || n < 0 {
		return "", NewAPIError(fmt.Sprintf("Passed incorrect vout index %v for tx %v, len vout %v", n, tx.Txid, len(tx.Vout)), false)
	}
	err = w.setSpendingTxToVout(&tx.Vout[n], tx.Txid, uint32(tx.Blockheight))
	if err != nil {
		return "", err
	}
	glog.Info("GetSpendingTxid ", txid, " ", n, ", ", time.Since(start))
	return tx.Vout[n].SpentTxID, nil
}

// GetTransaction reads transaction data from txid
func (w *Worker) GetTransaction(txid string, option AccountDetails, spendingTxs bool, specificJSON bool, selfAddrDesc map[string]struct{}) (*Tx, error) {
	bchainTx, height, err := w.txCache.GetTransaction(txid)
	if err != nil {
		if err == bchain.ErrTxNotFound {
			return nil, NewAPIError(fmt.Sprintf("Transaction '%v' not found", txid), true)
		}
		return nil, NewAPIError(fmt.Sprintf("Transaction '%v' not found (%v)", txid, err), true)
	}
	return w.GetTransactionFromBchainTx(bchainTx, height, option, spendingTxs, specificJSON, selfAddrDesc)
}

// GetTransactionFromBchainTx reads transaction data from txid
func (w *Worker) GetTransactionFromBchainTx(bchainTx *bchain.Tx, height int, option AccountDetails, spendingTxs bool, specificJSON bool, selfAddrDesc map[string]struct{}) (*Tx, error) {
	type txSpecific struct {
		*bchain.Tx
		Vsize int `json:"vsize,omitempty"`
		Size  int `json:"size,omitempty"`
	}
	var err error
	var ta *db.TxAddresses
	var tokens []TokenTransfer
	var ethSpecific *EthereumSpecific
	var blockhash string
	var addresses, ownerAddresses, otherAddresses []string
	var direction int
	var pDirection *int
	if bchainTx.Confirmations > 0 {
		if w.chainType == bchain.ChainBitcoinType || w.chainType == bchain.ChainRavencoinType {
			ta, err = w.db.GetTxAddresses(bchainTx.Txid)
			if err != nil {
				return nil, errors.Annotatef(err, "GetTxAddresses %v", bchainTx.Txid)
			}
		}
		if option != AccountDetailsTxAssetLight {
			blockhash, err = w.db.GetBlockHash(uint32(height))
			if err != nil {
				return nil, errors.Annotatef(err, "GetBlockHash %v", height)
			}
		}
	}
	var valInSat, valOutSat, feesSat, walletValInSat, walletValOutSat, amountSat big.Int
	var pValInSat, pAmountSat *big.Int
	vins := make([]Vin, len(bchainTx.Vin))
	rbf := false
	for i := range bchainTx.Vin {
		bchainVin := &bchainTx.Vin[i]
		vin := &vins[i]
		vin.Txid = bchainVin.Txid
		vin.N = i
		vin.Vout = bchainVin.Vout
		vin.Sequence = int64(bchainVin.Sequence)
		// detect explicit Replace-by-Fee transactions as defined by BIP125
		if bchainTx.Confirmations == 0 && bchainVin.Sequence < 0xffffffff-1 {
			rbf = true
		}
		vin.Hex = bchainVin.ScriptSig.Hex
		vin.Coinbase = bchainVin.Coinbase
		if w.chainType == bchain.ChainBitcoinType || w.chainType == bchain.ChainRavencoinType {
			//  bchainVin.Txid=="" is coinbase transaction
			if bchainVin.Txid != "" {
				// load spending addresses from TxAddresses
				tas, err := w.db.GetTxAddresses(bchainVin.Txid)
				if err != nil {
					return nil, errors.Annotatef(err, "GetTxAddresses %v", bchainVin.Txid)
				}
				if tas == nil {
					// try to load from backend
					otx, _, err := w.txCache.GetTransaction(bchainVin.Txid)
					if err != nil {
						if err == bchain.ErrTxNotFound {
							// try to get AddrDesc using coin specific handling and continue processing the tx
							vin.AddrDesc = w.chainParser.GetAddrDescForUnknownInput(bchainTx, i)
							vin.Addresses, vin.IsAddress, err = w.chainParser.GetAddressesFromAddrDesc(vin.AddrDesc)
							if err != nil {
								glog.Warning("GetAddressesFromAddrDesc tx ", bchainVin.Txid, ", addrDesc ", vin.AddrDesc, ": ", err)
							}
							continue
						}
						return nil, errors.Annotatef(err, "txCache.GetTransaction %v", bchainVin.Txid)
					}
					// mempool transactions are not in TxAddresses but confirmed should be there, log a problem
					// ignore when Confirmations==1, it may be just a timing problem
					if bchainTx.Confirmations > 1 {
						glog.Warning("DB inconsistency:  tx ", bchainVin.Txid, ": not found in txAddresses, confirmations ", bchainTx.Confirmations)
					}
					if len(otx.Vout) > int(vin.Vout) {
						vout := &otx.Vout[vin.Vout]
						vin.ValueSat = (*Amount)(&vout.ValueSat)
						vin.AddrDesc, vin.Addresses, vin.IsAddress, err = w.getAddressesFromVout(vout)
						if err != nil {
							glog.Errorf("getAddressesFromVout error %v, vout %+v", err, vout)
						}
					}
				} else {
					if len(tas.Outputs) > int(vin.Vout) {
						output := &tas.Outputs[vin.Vout]
						vin.ValueSat = (*Amount)(&output.ValueSat)
						vin.AddrDesc = output.AddrDesc
						vin.Addresses, vin.IsAddress, err = output.Addresses(w.chainParser)
						if err != nil {
							glog.Errorf("output.Addresses error %v, tx %v, output %v", err, bchainVin.Txid, i)
						}
					}
				}
				if vin.ValueSat != nil {
					valInSat.Add(&valInSat, (*big.Int)(vin.ValueSat))
				}
			}
		} else if w.chainType == bchain.ChainEthereumType {
			if len(bchainVin.Addresses) > 0 {
				vin.AddrDesc, err = w.chainParser.GetAddrDescFromAddress(bchainVin.Addresses[0])
				if err != nil {
					glog.Errorf("GetAddrDescFromAddress error %v, tx %v, bchainVin %v", err, bchainTx.Txid, bchainVin)
				}
				vin.Addresses = bchainVin.Addresses
				vin.IsAddress = true
			}
		}
		vin.IsXpubAddress = false
		if selfAddrDesc != nil {
			if len(vin.Addresses) != 0 {
				if _, found := selfAddrDesc[vin.Addresses[0]]; found {
					vin.IsXpubAddress = true
					if vin.ValueSat != nil {
						walletValInSat.Add(&walletValInSat, (*big.Int)(vin.ValueSat))
					}
				}
			}
		}
	}
	vouts := make([]Vout, len(bchainTx.Vout))
	var isAssetFound = false
	var assetsOwner, assetsExt *bchain.Asset
	for i := range bchainTx.Vout {
		bchainVout := &bchainTx.Vout[i]
		vout := &vouts[i]
		vout.N = i
		vout.ValueSat = (*Amount)(&bchainVout.ValueSat)
		valOutSat.Add(&valOutSat, &bchainVout.ValueSat)
		vout.Hex = bchainVout.ScriptPubKey.Hex
		vout.AddrDesc, vout.Addresses, vout.IsAddress, err = w.getAddressesFromVout(bchainVout)
		if err != nil {
			glog.V(2).Infof("getAddressesFromVout error %v, %v, output %v", err, bchainTx.Txid, bchainVout.N)
		}

		ad, err := hex.DecodeString(bchainVout.ScriptPubKey.Hex)
		if err == nil {
			asset, isAsset := w.chainParser.GetAssetFromScriptPubKey(ad)
			if isAsset != false {
			    isAssetFound = true
				vout.Asset = &bchain.Asset{
					Name:   asset.Name,
					Amount: asset.Amount,
					Type:   asset.Type,
				}
			}
		}

		if ta != nil {
			vout.Spent = ta.Outputs[i].Spent
			if spendingTxs && vout.Spent {
				err = w.setSpendingTxToVout(vout, bchainTx.Txid, uint32(height))
				if err != nil {
					glog.Errorf("setSpendingTxToVout error %v, %v, output %v", err, vout.AddrDesc, vout.N)
				}
			}
		}

		if selfAddrDesc != nil {
			if len(vout.Addresses) != 0 {
				if _, found := selfAddrDesc[vout.Addresses[0]]; found {
					vout.IsXpubAddress = true
					walletValOutSat.Add(&walletValOutSat, &bchainVout.ValueSat)
					if option == AccountDetailsTxRaw || option == AccountDetailsTxAssetLight {
						ownerAddresses = append(ownerAddresses, vout.Addresses[0])
					}
					if vout.Asset != nil {
						if assetsOwner == nil {
							len := len(vout.Asset.Name)
							if vout.Asset.Name[len - 1] != '!'{
								assetsOwner = vout.Asset
							}	
						} else {
							assetsOwner.Amount += vout.Asset.Amount
						} 
					}

				} else {
					vout.IsXpubAddress = false
					if option == AccountDetailsTxRaw || option == AccountDetailsTxAssetLight {
						otherAddresses = append(otherAddresses, vout.Addresses[0])
					}
					if vout.Asset != nil {
						if assetsExt == nil {							
							len := len(vout.Asset.Name)
							if vout.Asset.Name[len - 1] != '!'{
								assetsExt = vout.Asset
							}	
						} else {
							assetsExt.Amount += vout.Asset.Amount
						} 
					}
				}
			} else {
				vout.IsXpubAddress = false
			}
		}
	}
	if w.chainType == bchain.ChainBitcoinType || w.chainType == bchain.ChainRavencoinType {
		// for coinbase transactions valIn is 0
		feesSat.Sub(&valInSat, &valOutSat)
		if feesSat.Sign() == -1 {
			feesSat.SetUint64(0)
		}
		pValInSat = &valInSat
	} else if w.chainType == bchain.ChainEthereumType {
		ets, err := w.chainParser.EthereumTypeGetErc20FromTx(bchainTx)
		if err != nil {
			glog.Errorf("GetErc20FromTx error %v, %v", err, bchainTx)
		}
		tokens = w.getTokensFromErc20(ets)
		ethTxData := eth.GetEthereumTxData(bchainTx)
		// mempool txs do not have fees yet
		if ethTxData.GasUsed != nil {
			feesSat.Mul(ethTxData.GasPrice, ethTxData.GasUsed)
		}
		if len(bchainTx.Vout) > 0 {
			valOutSat = bchainTx.Vout[0].ValueSat
		}
		ethSpecific = &EthereumSpecific{
			GasLimit: ethTxData.GasLimit,
			GasPrice: (*Amount)(ethTxData.GasPrice),
			GasUsed:  ethTxData.GasUsed,
			Nonce:    ethTxData.Nonce,
			Status:   ethTxData.Status,
			Data:     ethTxData.Data,
		}
	}
	// for now do not return size, we would have to compute vsize of segwit transactions
	// size:=len(bchainTx.Hex) / 2
	var sj json.RawMessage
	// return CoinSpecificData for all mempool transactions or if requested
	if (specificJSON || bchainTx.Confirmations == 0) && option != AccountDetailsTxAssetLight{
		sj, err = w.chain.GetTransactionSpecific(bchainTx)
		if err != nil {
			return nil, err
		}
	}

	// Serialize the raw JSON into TxSpecific struct

	//Message := []byte("{Logs : 1}")

	/*var txSpec *eth.EthereumRpcTxInfo
	err = json.Unmarshal(sj, &txSpec)


	csd := map[string]interface{} {
		"transactionIndex" : txSpec.Tx.TransactionIndex,
		"logs" : txSpec.Receipt.Logs,
	}

	jsonString, _ := json.Marshal(csd)
	fmt.Println(jsonString)*/

	// for mempool transaction get first seen time
	if bchainTx.Confirmations == 0 {
		bchainTx.Blocktime = int64(w.mempool.GetTransactionTime(bchainTx.Txid))
	}
	var pAssets *bchain.Asset
	//TODO Case when (option = AccountDetailsTxRaw) should be reworked
	if option == AccountDetailsTxRaw || option == AccountDetailsTxAssetLight {
		amountSat.Add(&walletValOutSat, &feesSat)
		if walletValInSat.Uint64() > 0 && walletValInSat.Uint64() == amountSat.Uint64() {
			amountSat = walletValInSat
			if isAssetFound == false {
				direction = 0
				addresses = ownerAddresses
			} else {
				direction = -1
				addresses = otherAddresses
				pAssets = assetsExt
			}
		} else if walletValInSat.Uint64() > 0 {
			direction = -1
			amountSat.Sub(&walletValInSat, &walletValOutSat)
			amountSat.Sub(&amountSat, &feesSat)
			addresses = otherAddresses
			pAssets = assetsOwner
		} else {
			direction = 1
			amountSat = walletValOutSat
			addresses = ownerAddresses
			pAssets = assetsOwner
		}
		pAmountSat = &amountSat
		pDirection = &direction
		if bchainTx.Confirmations != 0 {
			vins = nil
			vouts = nil
		}
	}
	var hex string
	var pConfirmations uint32 //TODO 
	//var pConfirmations *uint32
	if option != AccountDetailsTxAssetLight {
		hex = bchainTx.Hex
		//pConfirmations = &bchainTx.Confirmations
		
	}
	pConfirmations = bchainTx.Confirmations

	r := &Tx{
		Blockhash:        blockhash,
		Blockheight:      height,
		Blocktime:        bchainTx.Blocktime,
		Confirmations:    pConfirmations,
		FeesSat:          (*Amount)(&feesSat),
		Locktime:         bchainTx.LockTime,
		Txid:             bchainTx.Txid,
		ValueInSat:       (*Amount)(pValInSat),
		ValueOutSat:      (*Amount)(&valOutSat),
		Direction:        pDirection,
		Amount:           (*Amount)(pAmountSat),
		Version:          bchainTx.Version,
		Hex:              hex,
		Rbf:              rbf,
		Vin:              vins,
		Vout:             vouts,
		Assets:           pAssets,
		Addresses:        addresses,
		CoinSpecificData: sj,
		TokenTransfers:   tokens,
		EthereumSpecific: ethSpecific,
	}
	return r, nil
}

// GetTransactionFromMempoolTx converts bchain.MempoolTx to Tx, with limited amount of data
// it is not doing any request to backend or to db
func (w *Worker) GetTransactionFromMempoolTx(mempoolTx *bchain.MempoolTx) (*Tx, error) {
	var err error
	var valInSat, valOutSat, feesSat big.Int
	var pValInSat *big.Int
	var tokens []TokenTransfer
	var ethSpecific *EthereumSpecific
	vins := make([]Vin, len(mempoolTx.Vin))
	rbf := false
	for i := range mempoolTx.Vin {
		bchainVin := &mempoolTx.Vin[i]
		vin := &vins[i]
		vin.Txid = bchainVin.Txid
		vin.N = i
		vin.Vout = bchainVin.Vout
		vin.Sequence = int64(bchainVin.Sequence)
		// detect explicit Replace-by-Fee transactions as defined by BIP125
		if bchainVin.Sequence < 0xffffffff-1 {
			rbf = true
		}
		vin.Hex = bchainVin.ScriptSig.Hex
		vin.Coinbase = bchainVin.Coinbase
		if w.chainType == bchain.ChainBitcoinType || w.chainType == bchain.ChainRavencoinType {
			//  bchainVin.Txid=="" is coinbase transaction
			if bchainVin.Txid != "" {
				vin.ValueSat = (*Amount)(&bchainVin.ValueSat)
				vin.AddrDesc = bchainVin.AddrDesc
				vin.Addresses, vin.IsAddress, _ = w.chainParser.GetAddressesFromAddrDesc(vin.AddrDesc)
				if vin.ValueSat != nil {
					valInSat.Add(&valInSat, (*big.Int)(vin.ValueSat))
				}
			}
		} else if w.chainType == bchain.ChainEthereumType {
			if len(bchainVin.Addresses) > 0 {
				vin.AddrDesc, err = w.chainParser.GetAddrDescFromAddress(bchainVin.Addresses[0])
				if err != nil {
					glog.Errorf("GetAddrDescFromAddress error %v, tx %v, bchainVin %v", err, mempoolTx.Txid, bchainVin)
				}
				vin.Addresses = bchainVin.Addresses
				vin.IsAddress = true
			}
		}
	}
	vouts := make([]Vout, len(mempoolTx.Vout))
	for i := range mempoolTx.Vout {
		bchainVout := &mempoolTx.Vout[i]
		vout := &vouts[i]
		vout.N = i
		vout.ValueSat = (*Amount)(&bchainVout.ValueSat)
		valOutSat.Add(&valOutSat, &bchainVout.ValueSat)
		vout.Hex = bchainVout.ScriptPubKey.Hex
		vout.AddrDesc, vout.Addresses, vout.IsAddress, err = w.getAddressesFromVout(bchainVout)
		if err != nil {
			glog.V(2).Infof("getAddressesFromVout error %v, %v, output %v", err, mempoolTx.Txid, bchainVout.N)
		}
	}
	if w.chainType == bchain.ChainBitcoinType || w.chainType == bchain.ChainRavencoinType {
		// for coinbase transactions valIn is 0
		feesSat.Sub(&valInSat, &valOutSat)
		if feesSat.Sign() == -1 {
			feesSat.SetUint64(0)
		}
		pValInSat = &valInSat
	} else if w.chainType == bchain.ChainEthereumType {
		if len(mempoolTx.Vout) > 0 {
			valOutSat = mempoolTx.Vout[0].ValueSat
		}
		tokens = w.getTokensFromErc20(mempoolTx.Erc20)
		ethTxData := eth.GetEthereumTxDataFromSpecificData(mempoolTx.CoinSpecificData)
		ethSpecific = &EthereumSpecific{
			GasLimit: ethTxData.GasLimit,
			GasPrice: (*Amount)(ethTxData.GasPrice),
			GasUsed:  ethTxData.GasUsed,
			Nonce:    ethTxData.Nonce,
			Status:   ethTxData.Status,
			Data:     ethTxData.Data,
		}
	}
	r := &Tx{
		Blocktime:        mempoolTx.Blocktime,
		FeesSat:          (*Amount)(&feesSat),
		Locktime:         mempoolTx.LockTime,
		Txid:             mempoolTx.Txid,
		ValueInSat:       (*Amount)(pValInSat),
		ValueOutSat:      (*Amount)(&valOutSat),
		Version:          mempoolTx.Version,
		Hex:              mempoolTx.Hex,
		Rbf:              rbf,
		Vin:              vins,
		Vout:             vouts,
		TokenTransfers:   tokens,
		EthereumSpecific: ethSpecific,
	}
	return r, nil
}

func (w *Worker) getTokensFromErc20(erc20 []bchain.Erc20Transfer) []TokenTransfer {
	tokens := make([]TokenTransfer, len(erc20))
	for i := range erc20 {
		e := &erc20[i]
		cd, err := w.chainParser.GetAddrDescFromAddress(e.Contract)
		if err != nil {
			glog.Errorf("GetAddrDescFromAddress error %v, contract %v", err, e.Contract)
			continue
		}
		erc20c, err := w.chain.EthereumTypeGetErc20ContractInfo(cd)
		if err != nil {
			glog.Errorf("GetErc20ContractInfo error %v, contract %v", err, e.Contract)
		}
		if erc20c == nil {
			erc20c = &bchain.Erc20Contract{Name: e.Contract}
		}
		tokens[i] = TokenTransfer{
			Type:     ERC20TokenType,
			Token:    e.Contract,
			From:     e.From,
			To:       e.To,
			Decimals: erc20c.Decimals,
			Value:    (*Amount)(&e.Tokens),
			Name:     erc20c.Name,
			Symbol:   erc20c.Symbol,
		}
	}
	return tokens
}

func (w *Worker) getAddressTxids(addrDesc bchain.AddressDescriptor, mempool bool, filter *AddressFilter, maxResults int) ([]string, error) {
	var err error
	txids := make([]string, 0, 4)
	var callback db.GetTransactionsCallback
	if filter.Vout == AddressFilterVoutOff {
		callback = func(txid string, height uint32, indexes []int32) error {
			txids = append(txids, txid)
			if len(txids) >= maxResults {
				return &db.StopIteration{}
			}
			return nil
		}
	} else {
		callback = func(txid string, height uint32, indexes []int32) error {
			for _, index := range indexes {
				vout := index
				if vout < 0 {
					vout = ^vout
				}
				if (filter.Vout == AddressFilterVoutInputs && index < 0) ||
					(filter.Vout == AddressFilterVoutOutputs && index >= 0) ||
					(vout == int32(filter.Vout)) {
					txids = append(txids, txid)
					if len(txids) >= maxResults {
						return &db.StopIteration{}
					}
					break
				}
			}
			return nil
		}
	}
	if mempool {
		uniqueTxs := make(map[string]struct{})
		o, err := w.mempool.GetAddrDescTransactions(addrDesc)
		if err != nil {
			return nil, err
		}
		for _, m := range o {
			if _, found := uniqueTxs[m.Txid]; !found {
				l := len(txids)
				callback(m.Txid, 0, []int32{m.Vout})
				if len(txids) > l {
					uniqueTxs[m.Txid] = struct{}{}
				}
			}
		}
	} else {
		to := filter.ToHeight
		if to == 0 {
			to = maxUint32
		}
		err = w.db.GetAddrDescTransactions(addrDesc, filter.FromHeight, to, callback)
		if err != nil {
			return nil, err
		}
	}
	return txids, nil
}

func (t *Tx) getAddrVoutValue(addrDesc bchain.AddressDescriptor) *big.Int {
	var val big.Int
	for _, vout := range t.Vout {
		if bytes.Equal(vout.AddrDesc, addrDesc) && vout.ValueSat != nil {
			val.Add(&val, (*big.Int)(vout.ValueSat))
		}
	}
	return &val
}
func (t *Tx) getAddrEthereumTypeMempoolInputValue(addrDesc bchain.AddressDescriptor) *big.Int {
	var val big.Int
	if len(t.Vin) > 0 && len(t.Vout) > 0 && bytes.Equal(t.Vin[0].AddrDesc, addrDesc) {
		val.Add(&val, (*big.Int)(t.Vout[0].ValueSat))
		// add maximum possible fee (the used value is not yet known)
		if t.EthereumSpecific != nil && t.EthereumSpecific.GasLimit != nil && t.EthereumSpecific.GasPrice != nil {
			var fees big.Int
			fees.Mul((*big.Int)(t.EthereumSpecific.GasPrice), t.EthereumSpecific.GasLimit)
			val.Add(&val, &fees)
		}
	}
	return &val
}

func (t *Tx) getAddrVinValue(addrDesc bchain.AddressDescriptor) *big.Int {
	var val big.Int
	for _, vin := range t.Vin {
		if bytes.Equal(vin.AddrDesc, addrDesc) && vin.ValueSat != nil {
			val.Add(&val, (*big.Int)(vin.ValueSat))
		}
	}
	return &val
}

// GetUniqueTxids removes duplicate transactions
func GetUniqueTxids(txids []string) []string {
	ut := make([]string, len(txids))
	txidsMap := make(map[string]struct{})
	i := 0
	for _, txid := range txids {
		_, e := txidsMap[txid]
		if !e {
			ut[i] = txid
			i++
			txidsMap[txid] = struct{}{}
		}
	}
	return ut[0:i]
}

func (w *Worker) txFromTxAddress(txid string, ta *db.TxAddresses, bi *db.BlockInfo, bestheight uint32, selfAddrDesc map[string]struct{}) *Tx {
	var err error
	var valInSat, valOutSat, feesSat big.Int
	vins := make([]Vin, len(ta.Inputs))
	for i := range ta.Inputs {
		tai := &ta.Inputs[i]
		vin := &vins[i]
		vin.N = i
		vin.ValueSat = (*Amount)(&tai.ValueSat)
		valInSat.Add(&valInSat, &tai.ValueSat)
		vin.Addresses, vin.IsAddress, err = tai.Addresses(w.chainParser)
		if err != nil {
			glog.Errorf("tai.Addresses error %v, tx %v, input %v, tai %+v", err, txid, i, tai)
		}

		//if len(selfAddrDesc) != 0 {
		/*if _, found := selfAddrDesc[string(tai.AddrDesc)]; found {
			vin.IsXpubAddress = true
		} else {
			vin.IsXpubAddress = false
		}*/
		//}
	}
	vouts := make([]Vout, len(ta.Outputs))
	for i := range ta.Outputs {
		tao := &ta.Outputs[i]
		vout := &vouts[i]
		vout.N = i
		vout.ValueSat = (*Amount)(&tao.ValueSat)
		valOutSat.Add(&valOutSat, &tao.ValueSat)
		vout.Addresses, vout.IsAddress, err = tao.Addresses(w.chainParser)
		if err != nil {
			glog.Errorf("tai.Addresses error %v, tx %v, output %v, tao %+v", err, txid, i, tao)
		}
		vout.Spent = tao.Spent

		//if len(selfAddrDesc) != 0 {
		/*if _, found := selfAddrDesc[string(tao.AddrDesc)]; found {
			vout.IsXpubAddress = true
		} else {
			vout.IsXpubAddress = false
		}*/
		//}
	}
	// for coinbase transactions valIn is 0
	feesSat.Sub(&valInSat, &valOutSat)
	if feesSat.Sign() == -1 {
		feesSat.SetUint64(0)
	}
	r := &Tx{
		Blockhash:     bi.Hash,
		Blockheight:   int(ta.Height),
		Blocktime:     bi.Time,
		Confirmations: bestheight - ta.Height + 1,
		FeesSat:       (*Amount)(&feesSat),
		Txid:          txid,
		ValueInSat:    (*Amount)(&valInSat),
		ValueOutSat:   (*Amount)(&valOutSat),
		Vin:           vins,
		Vout:          vouts,
	}
	return r
}

func computePaging(count, page, itemsOnPage int) (Paging, int, int, int) {
	from := page * itemsOnPage
	totalPages := (count - 1) / itemsOnPage
	if totalPages < 0 {
		totalPages = 0
	}
	/*if from >= count {
		page = totalPages
	}*/
	from = page * itemsOnPage
	to := (page + 1) * itemsOnPage
	if to > count {
		to = count
	}
	return Paging{
		ItemsOnPage: itemsOnPage,
		Page:        page + 1,
		TotalPages:  totalPages + 1,
	}, from, to, page
}

func (w *Worker) getEthereumToken(index int, addrDesc, contract bchain.AddressDescriptor, details AccountDetails, txs int) (*Token, error) {
	var b *big.Int
	validContract := true
	ci, err := w.chain.EthereumTypeGetErc20ContractInfo(contract)
	if err != nil {
		return nil, errors.Annotatef(err, "EthereumTypeGetErc20ContractInfo %v", contract)
	}
	if ci == nil {
		ci = &bchain.Erc20Contract{}
		addresses, _, _ := w.chainParser.GetAddressesFromAddrDesc(contract)
		if len(addresses) > 0 {
			ci.Contract = addresses[0]
			ci.Name = addresses[0]
		}
		validContract = false
	}
	// do not read contract balances etc in case of Basic option
	if details >= AccountDetailsTokenBalances && validContract {
		b, err = w.chain.EthereumTypeGetErc20ContractBalance(addrDesc, contract)
		if err != nil {
			// return nil, nil, nil, errors.Annotatef(err, "EthereumTypeGetErc20ContractBalance %v %v", addrDesc, c.Contract)
			glog.Warningf("EthereumTypeGetErc20ContractBalance addr %v, contract %v, %v", addrDesc, contract, err)
		}
	} else {
		b = nil
	}
	return &Token{
		Type:          ERC20TokenType,
		BalanceSat:    (*Amount)(b),
		Contract:      ci.Contract,
		Name:          ci.Name,
		Symbol:        ci.Symbol,
		Transfers:     txs,
		Decimals:      ci.Decimals,
		ContractIndex: strconv.Itoa(index),
	}, nil
}

func (w *Worker) getEthereumTypeAddressBalances(addrDesc bchain.AddressDescriptor, details AccountDetails, filter *AddressFilter) (*db.AddrBalance, []Token, *bchain.Erc20Contract, uint64, int, int, error) {
	var (
		ba             *db.AddrBalance
		tokens         []Token
		ci             *bchain.Erc20Contract
		n              uint64
		nonContractTxs int
	)
	// unknown number of results for paging
	totalResults := -1
	ca, err := w.db.GetAddrDescContracts(addrDesc)
	if err != nil {
		return nil, nil, nil, 0, 0, 0, NewAPIError(fmt.Sprintf("Address not found, %v", err), true)
	}
	b, err := w.chain.EthereumTypeGetBalance(addrDesc)
	if err != nil {
		return nil, nil, nil, 0, 0, 0, errors.Annotatef(err, "EthereumTypeGetBalance %v", addrDesc)
	}
	var filterDesc bchain.AddressDescriptor
	if filter.Contract != "" {
		filterDesc, err = w.chainParser.GetAddrDescFromAddress(filter.Contract)
		if err != nil {
			return nil, nil, nil, 0, 0, 0, NewAPIError(fmt.Sprintf("Invalid contract filter, %v", err), true)
		}
	}
	if ca != nil {
		ba = &db.AddrBalance{
			Txs: uint32(ca.TotalTxs),
		}
		if b != nil {
			ba.BalanceSat = *b
		}
		n, err = w.chain.EthereumTypeGetNonce(addrDesc)
		if err != nil {
			return nil, nil, nil, 0, 0, 0, errors.Annotatef(err, "EthereumTypeGetNonce %v", addrDesc)
		}
		if details > AccountDetailsBasic {
			tokens = make([]Token, len(ca.Contracts))
			var j int
			for i, c := range ca.Contracts {
				if len(filterDesc) > 0 {
					if !bytes.Equal(filterDesc, c.Contract) {
						continue
					}
					// filter only transactions of this contract
					filter.Vout = i + 1
				}
				t, err := w.getEthereumToken(i+1, addrDesc, c.Contract, details, int(c.Txs))
				if err != nil {
					return nil, nil, nil, 0, 0, 0, err
				}
				tokens[j] = *t
				j++
			}
			// special handling if filter has contract
			// if the address has no transactions with given contract, check the balance, the address may have some balance even without transactions
			if len(filterDesc) > 0 && j == 0 && details >= AccountDetailsTokens {
				t, err := w.getEthereumToken(0, addrDesc, filterDesc, details, 0)
				if err != nil {
					return nil, nil, nil, 0, 0, 0, err
				}
				tokens = []Token{*t}
				// switch off query for transactions, there are no transactions
				filter.Vout = AddressFilterVoutQueryNotNecessary
			} else {
				tokens = tokens[:j]
			}
		}
		ci, err = w.chain.EthereumTypeGetErc20ContractInfo(addrDesc)
		if err != nil {
			return nil, nil, nil, 0, 0, 0, err
		}
		if filter.FromHeight == 0 && filter.ToHeight == 0 {
			// compute total results for paging
			if filter.Vout == AddressFilterVoutOff {
				totalResults = int(ca.TotalTxs)
			} else if filter.Vout == 0 {
				totalResults = int(ca.NonContractTxs)
			} else if filter.Vout > 0 && filter.Vout-1 < len(ca.Contracts) {
				totalResults = int(ca.Contracts[filter.Vout-1].Txs)
			} else if filter.Vout == AddressFilterVoutQueryNotNecessary {
				totalResults = 0
			}
		}
		nonContractTxs = int(ca.NonContractTxs)
	} else {
		// addresses without any normal transactions can have internal transactions and therefore balance
		if b != nil {
			ba = &db.AddrBalance{
				BalanceSat: *b,
			}
		}
		// special handling if filtering for a contract, check the ballance of it
		if len(filterDesc) > 0 && details >= AccountDetailsTokens {
			t, err := w.getEthereumToken(0, addrDesc, filterDesc, details, 0)
			if err != nil {
				return nil, nil, nil, 0, 0, 0, err
			}
			tokens = []Token{*t}
			// switch off query for transactions, there are no transactions
			filter.Vout = AddressFilterVoutQueryNotNecessary
		}
	}
	return ba, tokens, ci, n, nonContractTxs, totalResults, nil
}

func (w *Worker) txFromTxid(txid string, bestheight uint32, option AccountDetails, blockInfo *db.BlockInfo, selfAddrDesc map[string]struct{}) (*Tx, error) {
	var tx *Tx
	var err error
	// only ChainBitcoinType and ChainRavencoin supports TxHistoryLight
	if option == AccountDetailsTxHistoryLight && (w.chainType == bchain.ChainBitcoinType || w.chainType == bchain.ChainRavencoinType) {
		ta, err := w.db.GetTxAddresses(txid)
		if err != nil {
			return nil, errors.Annotatef(err, "GetTxAddresses %v", txid)
		}
		if ta == nil {
			glog.Warning("DB inconsistency:  tx ", txid, ": not found in txAddresses")
			// as fallback, get tx from backend
			tx, err = w.GetTransaction(txid, option, false, false, selfAddrDesc)
			if err != nil {
				return nil, errors.Annotatef(err, "GetTransaction %v", txid)
			}
		} else {
			if blockInfo == nil {
				blockInfo, err = w.db.GetBlockInfo(ta.Height)
				if err != nil {
					return nil, errors.Annotatef(err, "GetBlockInfo %v", ta.Height)
				}
				if blockInfo == nil {
					glog.Warning("DB inconsistency:  block height ", ta.Height, ": not found in db")
					// provide empty BlockInfo to return the rest of tx data
					blockInfo = &db.BlockInfo{}
				}
			}
			tx = w.txFromTxAddress(txid, ta, blockInfo, bestheight, selfAddrDesc)
		}
	} else if option == AccountDetailsTxSpecific && w.chainType == bchain.ChainEthereumType {
		tx, err = w.GetTransaction(txid, option, false, true, selfAddrDesc)
		if err != nil {
			return nil, errors.Annotatef(err, "GetTransaction Specific %v", txid)
		}
	} else {
		tx, err = w.GetTransaction(txid, option, false, false, selfAddrDesc)
		if err != nil {
			return nil, errors.Annotatef(err, "GetTransaction %v", txid)
		}
	}
	return tx, nil
}

func (w *Worker) getAddrDescAndNormalizeAddress(address string) (bchain.AddressDescriptor, string, error) {
	addrDesc, err := w.chainParser.GetAddrDescFromAddress(address)
	if err != nil {
		var errAd error
		// try if the address is not address descriptor converted to string
		addrDesc, errAd = bchain.AddressDescriptorFromString(address)
		if errAd != nil {
			return nil, "", NewAPIError(fmt.Sprintf("Invalid address, %v", err), true)
		}
	}
	// convert the address to the format defined by the parser
	addresses, _, err := w.chainParser.GetAddressesFromAddrDesc(addrDesc)
	if err != nil {
		glog.V(2).Infof("GetAddressesFromAddrDesc error %v, %v", err, addrDesc)
	}
	if len(addresses) == 1 {
		address = addresses[0]
	}
	return addrDesc, address, nil
}

func isOwnAddress(address string, addresses []string) bool {
	if len(addresses) == 1 {
		return address == addresses[0]
	}
	return false
}

func setIsOwnAddress(tx *Tx, address string) {
	for j := range tx.Vin {
		vin := &tx.Vin[j]
		if isOwnAddress(address, vin.Addresses) {
			vin.IsOwn = true
		}
	}
	for j := range tx.Vout {
		vout := &tx.Vout[j]
		if isOwnAddress(address, vout.Addresses) {
			vout.IsOwn = true
		}
	}
}

// GetAddress computes address value and gets transactions for given address
func (w *Worker) GetAddress(address string, page int, txsOnPage int, option AccountDetails, filter *AddressFilter) (*Address, error) {
	start := time.Now()
	page--
	if page < 0 {
		page = 0
	}
	var (
		ba                       *db.AddrBalance
		tokens                   []Token
		erc20c                   *bchain.Erc20Contract
		txm                      []string
		txs                      []*Tx
		txids                    []string
		pg                       Paging
		uBalSat                  big.Int
		totalReceived, totalSent *big.Int
		nonce                    string
		unconfirmedTxs           int
		nonTokenTxs              int
		totalResults             int
	)
	addrDesc, address, err := w.getAddrDescAndNormalizeAddress(address)
	if err != nil {
		return nil, err
	}
	if w.chainType == bchain.ChainEthereumType {
		var n uint64
		ba, tokens, erc20c, n, nonTokenTxs, totalResults, err = w.getEthereumTypeAddressBalances(addrDesc, option, filter)
		if err != nil {
			return nil, err
		}
		nonce = strconv.Itoa(int(n))
	} else {
		// ba can be nil if the address is only in mempool!
		ba, err = w.db.GetAddrDescBalance(addrDesc, db.AddressBalanceDetailNoUTXO)
		if err != nil {
			return nil, NewAPIError(fmt.Sprintf("Address not found, %v", err), true)
		}
		if ba != nil {
			// totalResults is known only if there is no filter
			if filter.Vout == AddressFilterVoutOff && filter.FromHeight == 0 && filter.ToHeight == 0 {
				totalResults = int(ba.Txs)
			} else {
				totalResults = -1
			}
		}
	}
	// if there are only unconfirmed transactions, there is no paging
	if ba == nil {
		ba = &db.AddrBalance{}
		page = 0
	}
	// process mempool, only if toHeight is not specified

	//TODO MEHDI
	var emptyVar map[string]struct{}
	if filter.ToHeight == 0 && !filter.OnlyConfirmed {
		txm, err = w.getAddressTxids(addrDesc, true, filter, maxInt)
		if err != nil {
			return nil, errors.Annotatef(err, "getAddressTxids %v true", addrDesc)
		}
		for _, txid := range txm {
			tx, err := w.GetTransaction(txid, option, false, true, emptyVar)
			// mempool transaction may fail
			if err != nil || tx == nil {
				glog.Warning("GetTransaction in mempool: ", err)
			} else {
				// skip already confirmed txs, mempool may be out of sync
				if tx.Confirmations == 0 {
					unconfirmedTxs++
					uBalSat.Add(&uBalSat, tx.getAddrVoutValue(addrDesc))
					// ethereum has a different logic - value not in input and add maximum possible fees
					if w.chainType == bchain.ChainEthereumType {
						uBalSat.Sub(&uBalSat, tx.getAddrEthereumTypeMempoolInputValue(addrDesc))
					} else {
						uBalSat.Sub(&uBalSat, tx.getAddrVinValue(addrDesc))
					}
					if page == 0 {
						if option == AccountDetailsTxidHistory {
							txids = append(txids, tx.Txid)
						} else if option >= AccountDetailsTxHistoryLight {
							setIsOwnAddress(tx, address)
							txs = append(txs, tx)
						}
					}
				}
			}
		}
	}
	// get tx history if requested by option or check mempool if there are some transactions for a new address
	if option >= AccountDetailsTxidHistory && filter.Vout != AddressFilterVoutQueryNotNecessary {
		txc, err := w.getAddressTxids(addrDesc, false, filter, (page+1)*txsOnPage)
		if err != nil {
			return nil, errors.Annotatef(err, "getAddressTxids %v false", addrDesc)
		}
		bestheight, _, err := w.db.GetBestBlock()
		if err != nil {
			return nil, errors.Annotatef(err, "GetBestBlock")
		}
		var from, to int
		pg, from, to, page = computePaging(len(txc), page, txsOnPage)
		if len(txc) >= txsOnPage {
			if totalResults < 0 {
				pg.TotalPages = -1
			} else {
				pg, _, _, _ = computePaging(totalResults, page, txsOnPage)
			}
		}
		for i := from; i < to; i++ {
			txid := txc[i]
			if option == AccountDetailsTxidHistory {
				txids = append(txids, txid)
			} else {
				tx, err := w.txFromTxid(txid, bestheight, option, nil, emptyVar)
				if err != nil {
					return nil, err
				}
				setIsOwnAddress(tx, address)
				txs = append(txs, tx)
			}
		}
	}
	if w.chainType == bchain.ChainBitcoinType || w.chainType == bchain.ChainRavencoinType {
		totalReceived = ba.ReceivedSat()
		totalSent = &ba.SentSat
	}
	r := &Address{
		Paging:                pg,
		AddrStr:               address,
		BalanceSat:            (*Amount)(&ba.BalanceSat),
		TotalReceivedSat:      (*Amount)(totalReceived),
		TotalSentSat:          (*Amount)(totalSent),
		Txs:                   int(ba.Txs),
		NonTokenTxs:           nonTokenTxs,
		UnconfirmedBalanceSat: (*Amount)(&uBalSat),
		UnconfirmedTxs:        unconfirmedTxs,
		Transactions:          txs,
		Txids:                 txids,
		Tokens:                tokens,
		Erc20Contract:         erc20c,
		Nonce:                 nonce,
	}
	glog.Info("GetAddress ", address, ", ", time.Since(start))
	return r, nil
}

func (w *Worker) balanceHistoryHeightsFromTo(fromTimestamp, toTimestamp int64) (uint32, uint32, uint32, uint32) {
	fromUnix := uint32(0)
	toUnix := maxUint32
	fromHeight := uint32(0)
	toHeight := maxUint32
	if fromTimestamp != 0 {
		fromUnix = uint32(fromTimestamp)
		fromHeight = w.is.GetBlockHeightOfTime(fromUnix)
	}
	if toTimestamp != 0 {
		toUnix = uint32(toTimestamp)
		toHeight = w.is.GetBlockHeightOfTime(toUnix)
	}
	return fromUnix, fromHeight, toUnix, toHeight
}

func (w *Worker) balanceHistoryForTxid(addrDesc bchain.AddressDescriptor, txid string, fromUnix, toUnix uint32, selfAddrDesc map[string]struct{}) (*BalanceHistory, error) {
	var time uint32
	var err error
	var ta *db.TxAddresses
	var bchainTx *bchain.Tx
	var height uint32
	if w.chainType == bchain.ChainBitcoinType || w.chainType == bchain.ChainRavencoinType {
		ta, err = w.db.GetTxAddresses(txid)
		if err != nil {
			return nil, err
		}
		if ta == nil {
			glog.Warning("DB inconsistency:  tx ", txid, ": not found in txAddresses")
			return nil, nil
		}
		height = ta.Height
	} else if w.chainType == bchain.ChainEthereumType {
		var h int
		bchainTx, h, err = w.txCache.GetTransaction(txid)
		if err != nil {
			return nil, err
		}
		if bchainTx == nil {
			glog.Warning("Inconsistency:  tx ", txid, ": not found in the blockchain")
			return nil, nil
		}
		height = uint32(h)
	}
	time = w.is.GetBlockTime(height)
	if time < fromUnix || time >= toUnix {
		return nil, nil
	}
	bh := BalanceHistory{
		Time:          time,
		Txs:           1,
		ReceivedSat:   &Amount{},
		SentSat:       &Amount{},
		SentToSelfSat: &Amount{},
		Txid:          txid,
	}
	countSentToSelf := false
	if w.chainType == bchain.ChainBitcoinType || w.chainType == bchain.ChainRavencoinType {
		// detect if this input is the first of selfAddrDesc
		// to not to count sentToSelf multiple times if counting multiple xpub addresses
		ownInputIndex := -1
		for i := range ta.Inputs {
			tai := &ta.Inputs[i]
			if _, found := selfAddrDesc[string(tai.AddrDesc)]; found {
				if ownInputIndex < 0 {
					ownInputIndex = i
				}
			}
			if bytes.Equal(addrDesc, tai.AddrDesc) {
				(*big.Int)(bh.SentSat).Add((*big.Int)(bh.SentSat), &tai.ValueSat)
				if ownInputIndex == i {
					countSentToSelf = true
				}
			}
		}
		for i := range ta.Outputs {
			tao := &ta.Outputs[i]
			if bytes.Equal(addrDesc, tao.AddrDesc) {
				(*big.Int)(bh.ReceivedSat).Add((*big.Int)(bh.ReceivedSat), &tao.ValueSat)
			}
			if countSentToSelf {
				if _, found := selfAddrDesc[string(tao.AddrDesc)]; found {
					(*big.Int)(bh.SentToSelfSat).Add((*big.Int)(bh.SentToSelfSat), &tao.ValueSat)
				}
			}
		}
	} else if w.chainType == bchain.ChainEthereumType {
		var value big.Int
		ethTxData := eth.GetEthereumTxData(bchainTx)
		// add received amount only for OK or unknown status (old) transactions
		if ethTxData.Status == eth.TxStatusOK || ethTxData.Status == eth.TxStatusUnknown {
			if len(bchainTx.Vout) > 0 {
				bchainVout := &bchainTx.Vout[0]
				value = bchainVout.ValueSat
				if len(bchainVout.ScriptPubKey.Addresses) > 0 {
					txAddrDesc, err := w.chainParser.GetAddrDescFromAddress(bchainVout.ScriptPubKey.Addresses[0])
					if err != nil {
						return nil, err
					}
					if bytes.Equal(addrDesc, txAddrDesc) {
						(*big.Int)(bh.ReceivedSat).Add((*big.Int)(bh.ReceivedSat), &value)
					}
					if _, found := selfAddrDesc[string(txAddrDesc)]; found {
						countSentToSelf = true
					}
				}
			}
		}
		for i := range bchainTx.Vin {
			bchainVin := &bchainTx.Vin[i]
			if len(bchainVin.Addresses) > 0 {
				txAddrDesc, err := w.chainParser.GetAddrDescFromAddress(bchainVin.Addresses[0])
				if err != nil {
					return nil, err
				}
				if bytes.Equal(addrDesc, txAddrDesc) {
					// add received amount only for OK or unknown status (old) transactions, fees always
					if ethTxData.Status == eth.TxStatusOK || ethTxData.Status == eth.TxStatusUnknown {
						(*big.Int)(bh.SentSat).Add((*big.Int)(bh.SentSat), &value)
						if countSentToSelf {
							if _, found := selfAddrDesc[string(txAddrDesc)]; found {
								(*big.Int)(bh.SentToSelfSat).Add((*big.Int)(bh.SentToSelfSat), &value)
							}
						}
					}
					var feesSat big.Int
					// mempool txs do not have fees yet
					if ethTxData.GasUsed != nil {
						feesSat.Mul(ethTxData.GasPrice, ethTxData.GasUsed)
					}
					(*big.Int)(bh.SentSat).Add((*big.Int)(bh.SentSat), &feesSat)
				}
			}
		}
	}
	return &bh, nil
}

func (w *Worker) setFiatRateToBalanceHistories(histories BalanceHistories, currencies []string) error {
	for i := range histories {
		bh := &histories[i]
		t := time.Unix(int64(bh.Time), 0)
		ticker, err := w.db.FiatRatesFindTicker(&t)
		if err != nil {
			glog.Errorf("Error finding ticker by date %v. Error: %v", t, err)
			continue
		} else if ticker == nil {
			continue
		}
		if len(currencies) == 0 {
			bh.FiatRates = ticker.Rates
		} else {
			rates := make(map[string]float64)
			for _, currency := range currencies {
				currency = strings.ToLower(currency)
				if rate, found := ticker.Rates[currency]; found {
					rates[currency] = rate
				} else {
					rates[currency] = -1
				}
			}
			bh.FiatRates = rates
		}
	}
	return nil
}

// GetBalanceHistory returns history of balance for given address
func (w *Worker) GetBalanceHistory(address string, fromTimestamp, toTimestamp int64, currencies []string, groupBy uint32) (BalanceHistories, error) {
	currencies = removeEmpty(currencies)
	bhs := make(BalanceHistories, 0)
	start := time.Now()
	addrDesc, _, err := w.getAddrDescAndNormalizeAddress(address)
	if err != nil {
		return nil, err
	}
	fromUnix, fromHeight, toUnix, toHeight := w.balanceHistoryHeightsFromTo(fromTimestamp, toTimestamp)
	if fromHeight >= toHeight {
		return bhs, nil
	}
	txs, err := w.getAddressTxids(addrDesc, false, &AddressFilter{Vout: AddressFilterVoutOff, FromHeight: fromHeight, ToHeight: toHeight}, maxInt)
	if err != nil {
		return nil, err
	}
	selfAddrDesc := map[string]struct{}{string(addrDesc): {}}
	for txi := len(txs) - 1; txi >= 0; txi-- {
		bh, err := w.balanceHistoryForTxid(addrDesc, txs[txi], fromUnix, toUnix, selfAddrDesc)
		if err != nil {
			return nil, err
		}
		if bh != nil {
			bhs = append(bhs, *bh)
		}
	}
	bha := bhs.SortAndAggregate(groupBy)
	err = w.setFiatRateToBalanceHistories(bha, currencies)
	if err != nil {
		return nil, err
	}
	glog.Info("GetBalanceHistory ", address, ", blocks ", fromHeight, "-", toHeight, ", count ", len(bha), ", ", time.Since(start))
	return bha, nil
}

func (w *Worker) waitForBackendSync() {
	// wait a short time if blockbook is synchronizing with backend
	inSync, _, _ := w.is.GetSyncState()
	count := 30
	for !inSync && count > 0 {
		time.Sleep(time.Millisecond * 100)
		count--
		inSync, _, _ = w.is.GetSyncState()
	}
}

func (w *Worker) getAddrDescUtxo(addrDesc bchain.AddressDescriptor, ba *db.AddrBalance, onlyConfirmed bool, onlyMempool bool) (Utxos, error) {
	w.waitForBackendSync()
	var err error
	utxos := make(Utxos, 0, 8)
	// store txids from mempool so that they are not added twice in case of import of new block while processing utxos, issue #275
	inMempool := make(map[string]struct{})
	// outputs could be spent in mempool, record and check mempool spends
	spentInMempool := make(map[string]struct{})
	if !onlyConfirmed {
		// get utxo from mempool
		txm, err := w.getAddressTxids(addrDesc, true, &AddressFilter{Vout: AddressFilterVoutOff}, maxInt)
		if err != nil {
			return nil, err
		}
		if len(txm) > 0 {
			mc := make([]*bchain.Tx, len(txm))
			for i, txid := range txm {
				// get mempool txs and process their inputs to detect spends between mempool txs
				bchainTx, _, err := w.txCache.GetTransaction(txid)
				// mempool transaction may fail
				if err != nil {
					glog.Error("GetTransaction in mempool ", txid, ": ", err)
				} else {
					mc[i] = bchainTx
					// get outputs spent by the mempool tx
					for i := range bchainTx.Vin {
						vin := &bchainTx.Vin[i]
						spentInMempool[vin.Txid+strconv.Itoa(int(vin.Vout))] = struct{}{}
					}
				}
			}
			for _, bchainTx := range mc {
				if bchainTx != nil {
					for i := range bchainTx.Vout {
						vout := &bchainTx.Vout[i]
						vad, err := w.chainParser.GetAddrDescFromVout(vout)
						if err == nil && bytes.Equal(addrDesc, vad) {
							// report only outpoints that are not spent in mempool
							_, e := spentInMempool[bchainTx.Txid+strconv.Itoa(i)]
							if !e {
								coinbase := false
								if len(bchainTx.Vin) == 1 && len(bchainTx.Vin[0].Coinbase) > 0 {
									coinbase = true
								}

								utxos = append(utxos, Utxo{
									Txid:         bchainTx.Txid,
									Vout:         int32(i),
									AmountSat:    (*Amount)(&vout.ValueSat),
									ScriptPubKey: vout.ScriptPubKey.Hex,
									Locktime:     bchainTx.LockTime,
									Coinbase:     coinbase,
									Asset:        vout.ScriptPubKey.Asset,
								})
									inMempool[bchainTx.Txid] = struct{}{}
							}
						}
					}
				}
			}
		}
	}
	if !onlyMempool {
		// get utxo from index
		if ba == nil {
			ba, err = w.db.GetAddrDescBalance(addrDesc, db.AddressBalanceDetailUTXO)
			if err != nil {
				return nil, NewAPIError(fmt.Sprintf("Address not found, %v", err), true)
			}
		}
		// ba can be nil if the address is only in mempool!
		if ba != nil && len(ba.Utxos) > 0 {
			b, _, err := w.db.GetBestBlock()
			if err != nil {
				return nil, err
			}
			bestheight := int(b)
			var checksum big.Int
			checksum.Set(&ba.BalanceSat)
			// go backwards to get the newest first
			for i := len(ba.Utxos) - 1; i >= 0; i-- {
				utxo := &ba.Utxos[i]
				txid, err := w.chainParser.UnpackTxid(utxo.BtxID)
				if err != nil {
					return nil, err
				}
				_, e := spentInMempool[txid+strconv.Itoa(int(utxo.Vout))]
				if !e {
					confirmations := bestheight - int(utxo.Height) + 1
					coinbase := false
					// for performance reasons, check coinbase transactions only in minimum confirmantion range
					if confirmations < w.chainParser.MinimumCoinbaseConfirmations() {
						ta, err := w.db.GetTxAddresses(txid)
						if err != nil {
							return nil, err
						}
						if len(ta.Inputs) == 1 && len(ta.Inputs[0].AddrDesc) == 0 && IsZeroBigInt(&ta.Inputs[0].ValueSat) {
							coinbase = true
						}
					}

					_, e = inMempool[txid]
					if !e {
						utxos = append(utxos, Utxo{
							Txid:          txid,
							Vout:          utxo.Vout,
							AmountSat:     (*Amount)(&utxo.ValueSat),
							ScriptPubKey:  utxo.ScriptPubKey,
							Height:        int(utxo.Height),
							Confirmations: confirmations,
							Coinbase:      coinbase,
							Asset:         utxo.Asset,
						})
					}
				}
				checksum.Sub(&checksum, &utxo.ValueSat)
			}
			if checksum.Uint64() != 0 {
				glog.Warning("DB inconsistency:  ", addrDesc, ": checksum is not zero, checksum=", checksum.Int64())
			}
		}
	}
	return utxos, nil
}

// GetAddressUtxo returns unspent outputs for given address
func (w *Worker) GetAddressUtxo(address string, onlyConfirmed bool) (Utxos, error) {
	if w.chainType != bchain.ChainBitcoinType && w.chainType != bchain.ChainRavencoinType {
		return nil, NewAPIError("Not supported", true)
	}
	start := time.Now()
	addrDesc, err := w.chainParser.GetAddrDescFromAddress(address)
	if err != nil {
		return nil, NewAPIError(fmt.Sprintf("Invalid address '%v', %v", address, err), true)
	}
	r, err := w.getAddrDescUtxo(addrDesc, nil, onlyConfirmed, false)
	if err != nil {
		return nil, err
	}
	glog.Info("GetAddressUtxo ", address, ", ", len(r), " utxos, ", time.Since(start))
	return r, nil
}

// GetBlocks returns BlockInfo for blocks on given page
func (w *Worker) GetBlocks(page int, blocksOnPage int) (*Blocks, error) {
	start := time.Now()
	page--
	if page < 0 {
		page = 0
	}
	b, _, err := w.db.GetBestBlock()
	bestheight := int(b)
	if err != nil {
		return nil, errors.Annotatef(err, "GetBestBlock")
	}
	pg, from, to, page := computePaging(bestheight+1, page, blocksOnPage)
	r := &Blocks{Paging: pg}
	r.Blocks = make([]db.BlockInfo, to-from)
	for i := from; i < to; i++ {
		bi, err := w.db.GetBlockInfo(uint32(bestheight - i))
		if err != nil {
			return nil, err
		}
		if bi == nil {
			r.Blocks = r.Blocks[:i]
			break
		}
		r.Blocks[i-from] = *bi
	}
	glog.Info("GetBlocks page ", page, ", ", time.Since(start))
	return r, nil
}

func (w *Worker) ListAssets() (*bchain.Assets, error) {
	start := time.Now()

	assets, err := w.chain.ListAssets()

	if err != nil {
		return nil, errors.Annotatef(err, "ListAssets")
	}

	glog.Info("GetBlocks page ", ", ", time.Since(start))
	return assets, nil
}

func (w *Worker) GetBlocksDetails(page int, blocksOnPage int) (*BlocksDetails, error) {
	start := time.Now()
	page--
	if page < 0 {
		page = 0
	}
	b, err := w.chain.GetBestBlockHeight()
	bestheight := int(b)
	if err != nil {
		return nil, errors.Annotatef(err, "GetBestBlock")
	}
	pg, from, to, page := computePaging(bestheight+1, page, blocksOnPage)
	r := &BlocksDetails{Paging: pg}
	r.Blocks = make([]BlockDetails, to-from)
	for i := from; i < to; i++ {
		bhash, err := w.chain.GetBlockHash(uint32(bestheight - i))
		if err != nil {
			return nil, err
		}
		bfi, err1 := w.chain.GetBlockFull(bhash)

		if bfi == nil {
			r.Blocks = r.Blocks[:i]
			break
		}

		if err1 != nil {
			return nil, err1
		}
		movement := big.NewInt(0)
		for j := 0; j < len(bfi.Txs); j++ {
			vout := big.NewInt(0)
			for v := 0; v < len(bfi.Txs[j].Vout); v++ {
				vout = vout.Add(vout, &bfi.Txs[j].Vout[v].ValueSat)
			}
			movement = movement.Add(movement, vout)
		}
		r.Blocks[i-from] = BlockDetails{
			Height:        bfi.Height,
			Time:          bfi.Time,
			Hash:          bfi.Hash,
			Txs:           uint32(len(bfi.Txs)),
			Confirmations: bfi.Confirmations,
			Size:          bfi.Size,
			Movement:      *movement,
		}
	}
	glog.Info("GetBlocks page ", page, ", ", time.Since(start))
	return r, nil
}

// removeEmpty removes empty strings from a slice
func removeEmpty(stringSlice []string) []string {
	var ret []string
	for _, str := range stringSlice {
		if str != "" {
			ret = append(ret, str)
		}
	}
	return ret
}

// getFiatRatesResult checks if CurrencyRatesTicker contains all necessary data and returns formatted result
func (w *Worker) getFiatRatesResult(currencies []string, ticker *db.CurrencyRatesTicker) (*db.ResultTickerAsString, error) {
	currencies = removeEmpty(currencies)
	if len(currencies) == 0 {
		// Return all available ticker rates
		return &db.ResultTickerAsString{
			Timestamp: ticker.Timestamp.UTC().Unix(),
			Rates:     ticker.Rates,
		}, nil
	}
	// Check if currencies from the list are available in the ticker rates
	rates := make(map[string]float64)
	for _, currency := range currencies {
		currency = strings.ToLower(currency)
		if rate, found := ticker.Rates[currency]; found {
			rates[currency] = rate
		} else {
			rates[currency] = -1
		}
	}
	return &db.ResultTickerAsString{
		Timestamp: ticker.Timestamp.UTC().Unix(),
		Rates:     rates,
	}, nil
}

// GetFiatRatesForBlockID returns fiat rates for block height or block hash
func (w *Worker) GetFiatRatesForBlockID(bid string, currencies []string) (*db.ResultTickerAsString, error) {
	var ticker *db.CurrencyRatesTicker
	bi, err := w.getBlockInfoFromBlockID(bid)
	if err != nil {
		if err == bchain.ErrBlockNotFound {
			return nil, NewAPIError(fmt.Sprintf("Block %v not found", bid), true)
		}
		return nil, NewAPIError(fmt.Sprintf("Block %v not found, error: %v", bid, err), false)
	}
	dbi := &db.BlockInfo{Time: bi.Time} // get Unix timestamp from block
	tm := time.Unix(dbi.Time, 0)        // convert it to Time object
	ticker, err = w.db.FiatRatesFindTicker(&tm)
	if err != nil {
		return nil, NewAPIError(fmt.Sprintf("Error finding ticker: %v", err), false)
	} else if ticker == nil {
		return nil, NewAPIError(fmt.Sprintf("No tickers available for %s", tm), true)
	}
	result, err := w.getFiatRatesResult(currencies, ticker)
	if err != nil {
		return nil, err
	}
	return result, nil
}

// GetCurrentFiatRates returns last available fiat rates
func (w *Worker) GetCurrentFiatRates(currencies []string) (*db.ResultTickerAsString, error) {
	ticker, err := w.db.FiatRatesFindLastTicker()
	if err != nil {
		return nil, NewAPIError(fmt.Sprintf("Error finding ticker: %v", err), false)
	} else if ticker == nil {
		return nil, NewAPIError(fmt.Sprintf("No tickers found!"), true)
	}
	result, err := w.getFiatRatesResult(currencies, ticker)
	if err != nil {
		return nil, err
	}
	return result, nil
}

// makeErrorRates returns a map of currrencies, with each value equal to -1
// used when there was an error finding ticker
func makeErrorRates(currencies []string) map[string]float64 {
	rates := make(map[string]float64)
	for _, currency := range currencies {
		rates[strings.ToLower(currency)] = -1
	}
	return rates
}

// GetFiatRatesForTimestamps returns fiat rates for each of the provided dates
func (w *Worker) GetFiatRatesForTimestamps(timestamps []int64, currencies []string) (*db.ResultTickersAsString, error) {
	if len(timestamps) == 0 {
		return nil, NewAPIError("No timestamps provided", true)
	}
	currencies = removeEmpty(currencies)

	ret := &db.ResultTickersAsString{}
	for _, timestamp := range timestamps {
		date := time.Unix(timestamp, 0)
		date = date.UTC()
		ticker, err := w.db.FiatRatesFindTicker(&date)
		if err != nil {
			glog.Errorf("Error finding ticker for date %v. Error: %v", date, err)
			ret.Tickers = append(ret.Tickers, db.ResultTickerAsString{Timestamp: date.Unix(), Rates: makeErrorRates(currencies)})
			continue
		} else if ticker == nil {
			ret.Tickers = append(ret.Tickers, db.ResultTickerAsString{Timestamp: date.Unix(), Rates: makeErrorRates(currencies)})
			continue
		}
		result, err := w.getFiatRatesResult(currencies, ticker)
		if err != nil {
			ret.Tickers = append(ret.Tickers, db.ResultTickerAsString{Timestamp: date.Unix(), Rates: makeErrorRates(currencies)})
			continue
		}
		ret.Tickers = append(ret.Tickers, *result)
	}
	return ret, nil
}

// GetFiatRatesTickersList returns the list of available fiatRates tickers
func (w *Worker) GetFiatRatesTickersList(timestamp int64) (*db.ResultTickerListAsString, error) {
	date := time.Unix(timestamp, 0)
	date = date.UTC()

	ticker, err := w.db.FiatRatesFindTicker(&date)
	if err != nil {
		return nil, NewAPIError(fmt.Sprintf("Error finding ticker: %v", err), false)
	} else if ticker == nil {
		return nil, NewAPIError(fmt.Sprintf("No tickers found for date %v.", date), true)
	}

	keys := make([]string, 0, len(ticker.Rates))
	for k := range ticker.Rates {
		keys = append(keys, k)
	}
	sort.Strings(keys) // sort to get deterministic results

	return &db.ResultTickerListAsString{
		Timestamp: ticker.Timestamp.Unix(),
		Tickers:   keys,
	}, nil
}

// getBlockHashBlockID returns block hash from block height or block hash
func (w *Worker) getBlockHashBlockID(bid string) string {
	// try to decide if passed string (bid) is block height or block hash
	// if it's a number, must be less than int32
	var hash string
	height, err := strconv.Atoi(bid)
	if err == nil && height < int(maxUint32) {
		hash, err = w.db.GetBlockHash(uint32(height))
		if err != nil {
			hash = bid
		}
	} else {
		hash = bid
	}
	return hash
}

// getBlockInfoFromBlockID returns block info from block height or block hash
func (w *Worker) getBlockInfoFromBlockID(bid string) (*bchain.BlockInfo, error) {
	hash := w.getBlockHashBlockID(bid)
	if hash == "" {
		return nil, NewAPIError("Block not found", true)
	}
	bi, err := w.chain.GetBlockInfo(hash)
	return bi, err
}

// GetFeeStats returns statistics about block fees
func (w *Worker) GetFeeStats(bid string) (*FeeStats, error) {
	// txSpecific extends Tx with an additional Size and Vsize info
	type txSpecific struct {
		*bchain.Tx
		Vsize int `json:"vsize,omitempty"`
		Size  int `json:"size,omitempty"`
	}

	start := time.Now()
	bi, err := w.getBlockInfoFromBlockID(bid)
	if err != nil {
		if err == bchain.ErrBlockNotFound {
			return nil, NewAPIError("Block not found", true)
		}
		return nil, NewAPIError(fmt.Sprintf("Block not found, %v", err), true)
	}

	feesPerKb := make([]int64, 0, len(bi.Txids))
	totalFeesSat := big.NewInt(0)
	averageFeePerKb := int64(0)

	for _, txid := range bi.Txids {
		// Get a raw JSON with transaction details, including size, vsize, hex
		txSpecificJSON, err := w.chain.GetTransactionSpecific(&bchain.Tx{Txid: txid})
		if err != nil {
			return nil, errors.Annotatef(err, "GetTransactionSpecific")
		}

		// Serialize the raw JSON into TxSpecific struct
		var txSpec txSpecific
		err = json.Unmarshal(txSpecificJSON, &txSpec)
		if err != nil {
			return nil, errors.Annotatef(err, "Unmarshal")
		}

		// Calculate the TX size in bytes
		txSize := 0
		if txSpec.Vsize > 0 {
			txSize = txSpec.Vsize
		} else if txSpec.Size > 0 {
			txSize = txSpec.Size
		} else if txSpec.Hex != "" {
			txSize = len(txSpec.Hex) / 2
		} else {
			errMsg := "Cannot determine the transaction size from neither Vsize, Size nor Hex! Txid: " + txid
			return nil, NewAPIError(errMsg, true)
		}

		// Get values of TX inputs and outputs
		txAddresses, err := w.db.GetTxAddresses(txid)
		if err != nil {
			return nil, errors.Annotatef(err, "GetTxAddresses")
		}

		// Calculate total fees in Satoshis
		feeSat := big.NewInt(0)
		for _, input := range txAddresses.Inputs {
			feeSat = feeSat.Add(&input.ValueSat, feeSat)
		}

		// Zero inputs means it's a Coinbase TX - skip it
		if feeSat.Cmp(big.NewInt(0)) == 0 {
			continue
		}

		for _, output := range txAddresses.Outputs {
			feeSat = feeSat.Sub(feeSat, &output.ValueSat)
		}
		totalFeesSat.Add(totalFeesSat, feeSat)

		// Convert feeSat to fee per kilobyte and add to an array for decile calculation
		feePerKb := int64(float64(feeSat.Int64()) / float64(txSize) * 1000)
		averageFeePerKb += feePerKb
		feesPerKb = append(feesPerKb, feePerKb)
	}

	var deciles [11]int64
	n := len(feesPerKb)

	if n > 0 {
		averageFeePerKb /= int64(n)

		// Sort fees and calculate the deciles
		sort.Slice(feesPerKb, func(i, j int) bool { return feesPerKb[i] < feesPerKb[j] })
		for k := 0; k <= 10; k++ {
			index := int(math.Floor(0.5+float64(k)*float64(n+1)/10)) - 1
			if index < 0 {
				index = 0
			} else if index >= n {
				index = n - 1
			}
			deciles[k] = feesPerKb[index]
		}
	}

	glog.Info("GetFeeStats ", bid, " (", len(feesPerKb), " txs), ", time.Since(start))

	return &FeeStats{
		TxCount:         len(feesPerKb),
		AverageFeePerKb: averageFeePerKb,
		TotalFeesSat:    (*Amount)(totalFeesSat),
		DecilesFeePerKb: deciles,
	}, nil
}

// GetBlock returns paged data about block
func (w *Worker) GetBlock(bid string, page int, txsOnPage int) (*Block, error) {
	start := time.Now()
	page--
	if page < 0 {
		page = 0
	}
	bi, err := w.getBlockInfoFromBlockID(bid)
	if err != nil {
		if err == bchain.ErrBlockNotFound {
			return nil, NewAPIError("Block not found", true)
		}
		return nil, NewAPIError(fmt.Sprintf("Block not found, %v", err), true)
	}
	dbi := &db.BlockInfo{
		Hash:   bi.Hash,
		Height: bi.Height,
		Time:   bi.Time,
	}
	txCount := len(bi.Txids)
	bestheight, _, err := w.db.GetBestBlock()
	if err != nil {
		return nil, errors.Annotatef(err, "GetBestBlock")
	}
	pg, from, to, page := computePaging(txCount, page, txsOnPage)
	txs := make([]*Tx, to-from)
	txi := 0

	//TODO MEHDI
	var emptyVar map[string]struct{}
	for i := from; i < to; i++ {
		txs[txi], err = w.txFromTxid(bi.Txids[i], bestheight, AccountDetailsTxHistoryLight, dbi, emptyVar)
		if err != nil {
			return nil, err
		}
		txi++
	}
	if bi.Prev == "" && bi.Height != 0 {
		bi.Prev, _ = w.db.GetBlockHash(bi.Height - 1)
	}
	if bi.Next == "" && bi.Height != bestheight {
		bi.Next, _ = w.db.GetBlockHash(bi.Height + 1)
	}
	txs = txs[:txi]
	bi.Txids = nil
	glog.Info("GetBlock ", bid, ", page ", page, ", ", time.Since(start))
	return &Block{
		Paging: pg,
		BlockInfo: BlockInfo{
			Hash:          bi.Hash,
			Prev:          bi.Prev,
			Next:          bi.Next,
			Height:        bi.Height,
			Confirmations: bi.Confirmations,
			Size:          bi.Size,
			Time:          bi.Time,
			Bits:          bi.Bits,
			Difficulty:    string(bi.Difficulty),
			MerkleRoot:    bi.MerkleRoot,
			Nonce:         string(bi.Nonce),
			Txids:         bi.Txids,
			Version:       bi.Version,
		},
		TxCount:      txCount,
		Transactions: txs,
	}, nil
}

<<<<<<< HEAD
func (w *Worker) GetBlockFull(bid string) (*bchain.Block, error) {
	start := time.Now()

	bi, err := w.chain.GetBlockFull(bid)
	if err != nil {
		if err == bchain.ErrBlockNotFound {
			return nil, NewAPIError("Block not found", true)
		}
		return nil, NewAPIError(fmt.Sprintf("Block not found, %v", err), true)
	}
	glog.Info("GetBlock ", bid, ", ", time.Since(start))
	return bi, nil
}

func (w *Worker) GetBlockFullDetails(bid string) (*bchain.BlockFullDetails, error) {
	start := time.Now()

	bi, err := w.chain.GetBlockFullDetails(bid)
=======
// GetBlock returns paged data about block
func (w *Worker) GetBlockRaw(bid string) (*BlockRaw, error) {
	hash := w.getBlockHashBlockID(bid)
	if hash == "" {
		return nil, NewAPIError("Block not found", true)
	}
	hex, err := w.chain.GetBlockRaw(hash)
>>>>>>> 15847fde
	if err != nil {
		if err == bchain.ErrBlockNotFound {
			return nil, NewAPIError("Block not found", true)
		}
<<<<<<< HEAD
		return nil, NewAPIError(fmt.Sprintf("Block not found, %v", err), true)
	}
	glog.Info("GetBlock ", bid, ", ", time.Since(start))
	return bi, nil
=======
		return nil, err
	}
	return &BlockRaw{Hex: hex}, err
>>>>>>> 15847fde
}

// ComputeFeeStats computes fee distribution in defined blocks and logs them to log
func (w *Worker) ComputeFeeStats(blockFrom, blockTo int, stopCompute chan os.Signal) error {
	bestheight, _, err := w.db.GetBestBlock()
	if err != nil {
		return errors.Annotatef(err, "GetBestBlock")
	}
	for block := blockFrom; block <= blockTo; block++ {
		hash, err := w.db.GetBlockHash(uint32(block))
		if err != nil {
			return err
		}
		bi, err := w.chain.GetBlockInfo(hash)
		if err != nil {
			return err
		}
		// process only blocks with enough transactions
		if len(bi.Txids) > 20 {
			dbi := &db.BlockInfo{
				Hash:   bi.Hash,
				Height: bi.Height,
				Time:   bi.Time,
			}
			txids := bi.Txids
			if w.chainType == bchain.ChainBitcoinType || w.chainType == bchain.ChainRavencoinType {
				// skip the coinbase transaction
				txids = txids[1:]
			}
			fees := make([]int64, len(txids))
			sum := int64(0)
			//TODO MEHDI
			var emptyVar map[string]struct{}
			for i, txid := range txids {
				select {
				case <-stopCompute:
					glog.Info("ComputeFeeStats interrupted at height ", block)
					return db.ErrOperationInterrupted
				default:

					tx, err := w.txFromTxid(txid, bestheight, AccountDetailsTxHistoryLight, dbi, emptyVar)
					if err != nil {
						return err
					}
					fee := tx.FeesSat.AsInt64()
					fees[i] = fee
					sum += fee
				}
			}
			sort.Slice(fees, func(i, j int) bool { return fees[i] < fees[j] })
			step := float64(len(fees)) / 10
			percentils := ""
			for i := float64(0); i < float64(len(fees)+1); i += step {
				ii := int(math.Round(i))
				if ii >= len(fees) {
					ii = len(fees) - 1
				}
				percentils += "," + strconv.FormatInt(fees[ii], 10)
			}
			glog.Info(block, ",", time.Unix(bi.Time, 0).Format(time.RFC3339), ",", len(bi.Txids), ",", sum, ",", float64(sum)/float64(len(bi.Txids)), percentils)
		}
	}
	return nil
}

// GetSystemInfo returns information about system
func (w *Worker) GetSystemInfo(internal bool) (*SystemInfo, error) {
	start := time.Now()
	vi := common.GetVersionInfo()
	inSync, bestHeight, lastBlockTime := w.is.GetSyncState()
	inSyncMempool, lastMempoolTime, mempoolSize := w.is.GetMempoolSyncState()
	ci, err := w.chain.GetChainInfo()
	var backendError string
	if err != nil {
		glog.Error("GetChainInfo error ", err)
		backendError = errors.Annotatef(err, "GetChainInfo").Error()
		ci = &bchain.ChainInfo{}
		// set not in sync in case of backend error
		inSync = false
		inSyncMempool = false
	}
	var columnStats []common.InternalStateColumn
	var internalDBSize int64
	if internal {
		columnStats = w.is.GetAllDBColumnStats()
		internalDBSize = w.is.DBSizeTotal()
	}
	blockbookInfo := &BlockbookInfo{
		Coin:              w.is.Coin,
		Host:              w.is.Host,
		Version:           vi.Version,
		GitCommit:         vi.GitCommit,
		BuildTime:         vi.BuildTime,
		SyncMode:          w.is.SyncMode,
		InitialSync:       w.is.InitialSync,
		InSync:            inSync,
		BestHeight:        bestHeight,
		LastBlockTime:     lastBlockTime,
		InSyncMempool:     inSyncMempool,
		LastMempoolTime:   lastMempoolTime,
		MempoolSize:       mempoolSize,
		Decimals:          w.chainParser.AmountDecimals(),
		DbSize:            w.db.DatabaseSizeOnDisk(),
		DbSizeFromColumns: internalDBSize,
		DbColumns:         columnStats,
		About:             Text.BlockbookAbout,
	}
	backendInfo := &common.BackendInfo{
		BackendError:    backendError,
		BestBlockHash:   ci.Bestblockhash,
		Blocks:          ci.Blocks,
		Chain:           ci.Chain,
		Difficulty:      ci.Difficulty,
		Headers:         ci.Headers,
		ProtocolVersion: ci.ProtocolVersion,
		SizeOnDisk:      ci.SizeOnDisk,
		Subversion:      ci.Subversion,
		Timeoffset:      ci.Timeoffset,
		Version:         ci.Version,
		Warnings:        ci.Warnings,
		Consensus:       ci.Consensus,
	}
	w.is.SetBackendInfo(backendInfo)
	glog.Info("GetSystemInfo, ", time.Since(start))
	return &SystemInfo{blockbookInfo, backendInfo}, nil
}

// GetMempool returns a page of mempool txids
func (w *Worker) GetMempool(page int, itemsOnPage int) (*MempoolTxids, error) {
	page--
	if page < 0 {
		page = 0
	}
	entries := w.mempool.GetAllEntries()
	pg, from, to, _ := computePaging(len(entries), page, itemsOnPage)
	r := &MempoolTxids{
		Paging:      pg,
		MempoolSize: len(entries),
	}
	r.Mempool = make([]MempoolTxid, to-from)
	for i := from; i < to; i++ {
		entry := &entries[i]
		r.Mempool[i-from] = MempoolTxid{
			Txid: entry.Txid,
			Time: int64(entry.Time),
		}
	}
	return r, nil
}

type bitcoinTypeEstimatedFee struct {
	timestamp int64
	fee       big.Int
	lock      sync.Mutex
}

const bitcoinTypeEstimatedFeeCacheSize = 300

var bitcoinTypeEstimatedFeeCache [bitcoinTypeEstimatedFeeCacheSize]bitcoinTypeEstimatedFee
var bitcoinTypeEstimatedFeeConservativeCache [bitcoinTypeEstimatedFeeCacheSize]bitcoinTypeEstimatedFee

func (w *Worker) cachedBitcoinTypeEstimateFee(blocks int, conservative bool, s *bitcoinTypeEstimatedFee) (big.Int, error) {
	s.lock.Lock()
	defer s.lock.Unlock()
	// 10 seconds cache
	threshold := time.Now().Unix() - 10
	if s.timestamp >= threshold {
		return s.fee, nil
	}
	fee, err := w.chain.EstimateSmartFee(blocks, conservative)
	if err == nil {
		s.timestamp = time.Now().Unix()
		s.fee = fee
	}
	return fee, err
}

// BitcoinTypeEstimateFee returns a fee estimation for given number of blocks
// it uses 10 second cache to reduce calls to the backend
func (w *Worker) BitcoinTypeEstimateFee(blocks int, conservative bool) (big.Int, error) {
	if blocks >= bitcoinTypeEstimatedFeeCacheSize {
		return w.chain.EstimateSmartFee(blocks, conservative)
	}
	if conservative {
		return w.cachedBitcoinTypeEstimateFee(blocks, conservative, &bitcoinTypeEstimatedFeeConservativeCache[blocks])
	}
	return w.cachedBitcoinTypeEstimateFee(blocks, conservative, &bitcoinTypeEstimatedFeeCache[blocks])
}<|MERGE_RESOLUTION|>--- conflicted
+++ resolved
@@ -1950,26 +1950,6 @@
 	}, nil
 }
 
-<<<<<<< HEAD
-func (w *Worker) GetBlockFull(bid string) (*bchain.Block, error) {
-	start := time.Now()
-
-	bi, err := w.chain.GetBlockFull(bid)
-	if err != nil {
-		if err == bchain.ErrBlockNotFound {
-			return nil, NewAPIError("Block not found", true)
-		}
-		return nil, NewAPIError(fmt.Sprintf("Block not found, %v", err), true)
-	}
-	glog.Info("GetBlock ", bid, ", ", time.Since(start))
-	return bi, nil
-}
-
-func (w *Worker) GetBlockFullDetails(bid string) (*bchain.BlockFullDetails, error) {
-	start := time.Now()
-
-	bi, err := w.chain.GetBlockFullDetails(bid)
-=======
 // GetBlock returns paged data about block
 func (w *Worker) GetBlockRaw(bid string) (*BlockRaw, error) {
 	hash := w.getBlockHashBlockID(bid)
@@ -1977,21 +1957,13 @@
 		return nil, NewAPIError("Block not found", true)
 	}
 	hex, err := w.chain.GetBlockRaw(hash)
->>>>>>> 15847fde
 	if err != nil {
 		if err == bchain.ErrBlockNotFound {
 			return nil, NewAPIError("Block not found", true)
 		}
-<<<<<<< HEAD
-		return nil, NewAPIError(fmt.Sprintf("Block not found, %v", err), true)
-	}
-	glog.Info("GetBlock ", bid, ", ", time.Since(start))
-	return bi, nil
-=======
 		return nil, err
 	}
 	return &BlockRaw{Hex: hex}, err
->>>>>>> 15847fde
 }
 
 // ComputeFeeStats computes fee distribution in defined blocks and logs them to log
