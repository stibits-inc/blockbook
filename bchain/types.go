package bchain

import (
	"context"
	"encoding/hex"
	"encoding/json"
	"errors"
	"fmt"
	"math/big"

	"github.com/trezor/blockbook/common"
)

// ChainType is type of the blockchain
type ChainType int

const (
	// ChainBitcoinType is blockchain derived from bitcoin
	ChainBitcoinType = ChainType(iota)
	// ChainRavencoinType is Ravencoin blockchain (derived from bitcoin)
	ChainRavencoinType
	// ChainEthereumType is blockchain derived from ethereum
	ChainEthereumType
)

// errors with specific meaning returned by blockchain rpc
var (
	// ErrBlockNotFound is returned when block is not found
	// either unknown hash or too high height
	// can be returned from GetBlockHash, GetBlockHeader, GetBlock
	ErrBlockNotFound = errors.New("Block not found")
	// ErrAddressMissing is returned if address is not specified
	// for example To address in ethereum can be missing in case of contract transaction
	ErrAddressMissing = errors.New("Address missing")
	// ErrTxidMissing is returned if txid is not specified
	// for example coinbase transactions in Bitcoin
	ErrTxidMissing = errors.New("Txid missing")
	// ErrTxNotFound is returned if transaction was not found
	ErrTxNotFound = errors.New("Tx not found")
)

// Outpoint is txid together with output (or input) index
type Outpoint struct {
	Txid string
	Vout int32
}

// ScriptSig contains data about input script
type ScriptSig struct {
	// Asm string `json:"asm"`
	Hex string `json:"hex"`
}

// Vin contains data about tx input
type Vin struct {
	Coinbase  string    `json:"coinbase"`
	Txid      string    `json:"txid"`
	Vout      uint32    `json:"vout"`
	ScriptSig ScriptSig `json:"scriptSig"`
	Sequence  uint32    `json:"sequence"`
	Addresses []string  `json:"addresses"`
}

// ScriptPubKey contains data about output script
type ScriptPubKey struct {
	// Asm       string   `json:"asm"`
	Hex string `json:"hex,omitempty"`
	// Type      string   `json:"type"`
	Addresses []string `json:"addresses"`
	Asset     *Asset   `json:"asset"`
}

// Vout contains data about tx output
type Vout struct {
	ValueSat     big.Int
	JsonValue    common.JSONNumber `json:"value"`
	N            uint32            `json:"n"`
	ScriptPubKey ScriptPubKey      `json:"scriptPubKey"`
}

// Tx is blockchain transaction
// unnecessary fields are commented out to avoid overhead
type Tx struct {
	Hex         string `json:"hex"`
	Txid        string `json:"txid"`
	Version     int32  `json:"version"`
	LockTime    uint32 `json:"locktime"`
	Vin         []Vin  `json:"vin"`
	Vout        []Vout `json:"vout"`
	BlockHeight uint32 `json:"blockHeight,omitempty"`
	// BlockHash     string `json:"blockhash,omitempty"`
	Confirmations    uint32      `json:"confirmations,omitempty"`
	Time             int64       `json:"time,omitempty"`
	Blocktime        int64       `json:"blocktime,omitempty"`
	CoinSpecificData interface{} `json:"-"`
}

// MempoolVin contains data about tx input
type MempoolVin struct {
	Vin
	AddrDesc AddressDescriptor `json:"-"`
	ValueSat big.Int
}

// MempoolTx is blockchain transaction in mempool
// optimized for onNewTx notification
type MempoolTx struct {
	Hex              string          `json:"hex"`
	Txid             string          `json:"txid"`
	Version          int32           `json:"version"`
	LockTime         uint32          `json:"locktime"`
	Vin              []MempoolVin    `json:"vin"`
	Vout             []Vout          `json:"vout"`
	Blocktime        int64           `json:"blocktime,omitempty"`
	Erc20            []Erc20Transfer `json:"-"`
	CoinSpecificData interface{}     `json:"-"`
}

// Block is block header and list of transactions
type Block struct {
	BlockHeader
	Txs []Tx `json:"tx"`
}

type BlockFullDetails struct {
	BlockHeader
	Txs []TxFull `json:"tx"`
}

type TxFull struct {
	Hex         string `json:"hex"`
	Txid        string `json:"txid"`
	Version     int32  `json:"version"`
	LockTime    uint32 `json:"locktime"`
	Size        int    `json:"size"`
	Vin         []Vin  `json:"vin"`
	Vout        []Vout `json:"vout"`
	BlockHeight uint32 `json:"blockHeight,omitempty"`
	// BlockHash     string `json:"blockhash,omitempty"`
	Confirmations    uint32      `json:"confirmations,omitempty"`
	Time             int64       `json:"time,omitempty"`
	Blocktime        int64       `json:"blocktime,omitempty"`
	CoinSpecificData interface{} `json:"-"`
}

// BlockHeader contains limited data (as needed for indexing) from backend block header
type BlockHeader struct {
	Hash          string `json:"hash"`
	Prev          string `json:"previousblockhash"`
	Next          string `json:"nextblockhash"`
	Height        uint32 `json:"height"`
	Confirmations int    `json:"confirmations"`
	Size          int    `json:"size"`
	Time          int64  `json:"time,omitempty"`
}

// BlockInfo contains extended block header data and a list of block txids
type BlockInfo struct {
	BlockHeader
	Version    common.JSONNumber `json:"version"`
	MerkleRoot string            `json:"merkleroot"`
	Nonce      common.JSONNumber `json:"nonce"`
	Bits       string            `json:"bits"`
	Difficulty common.JSONNumber `json:"difficulty"`
	Txids      []string          `json:"tx,omitempty"`
}

// MempoolEntry is used to get data about mempool entry
type MempoolEntry struct {
	Size            uint32 `json:"size"`
	FeeSat          big.Int
	Fee             common.JSONNumber `json:"fee"`
	ModifiedFeeSat  big.Int
	ModifiedFee     common.JSONNumber `json:"modifiedfee"`
	Time            uint64            `json:"time"`
	Height          uint32            `json:"height"`
	DescendantCount uint32            `json:"descendantcount"`
	DescendantSize  uint32            `json:"descendantsize"`
	DescendantFees  uint32            `json:"descendantfees"`
	AncestorCount   uint32            `json:"ancestorcount"`
	AncestorSize    uint32            `json:"ancestorsize"`
	AncestorFees    uint32            `json:"ancestorfees"`
	Depends         []string          `json:"depends"`
}

// ChainInfo is used to get information about blockchain
type ChainInfo struct {
	Chain           string      `json:"chain"`
	Blocks          int         `json:"blocks"`
	Headers         int         `json:"headers"`
	Bestblockhash   string      `json:"bestblockhash"`
	Difficulty      string      `json:"difficulty"`
	SizeOnDisk      int64       `json:"size_on_disk"`
	Version         string      `json:"version"`
	Subversion      string      `json:"subversion"`
	ProtocolVersion string      `json:"protocolversion"`
	Timeoffset      float64     `json:"timeoffset"`
	Warnings        string      `json:"warnings"`
	Consensus       interface{} `json:"consensus,omitempty"`
}

// RPCError defines rpc error returned by backend
type RPCError struct {
	Code    int    `json:"code"`
	Message string `json:"message"`
}

func (e *RPCError) Error() string {
	return fmt.Sprintf("%d: %s", e.Code, e.Message)
}

// AddressDescriptor is an opaque type obtained by parser.GetAddrDesc* methods
type AddressDescriptor []byte

func (ad AddressDescriptor) String() string {
	return "ad:" + hex.EncodeToString(ad)
}

// AddressDescriptorFromString converts string created by AddressDescriptor.String to AddressDescriptor
func AddressDescriptorFromString(s string) (AddressDescriptor, error) {
	if len(s) > 3 && s[0:3] == "ad:" {
		return hex.DecodeString(s[3:])
	}
	return nil, errors.New("invalid address descriptor")
}

// EthereumType specific

// Erc20Contract contains info about ERC20 contract
type Erc20Contract struct {
	Contract string `json:"contract"`
	Name     string `json:"name"`
	Symbol   string `json:"symbol"`
	Decimals int    `json:"decimals"`
}

// Erc20Transfer contains a single ERC20 token transfer
type Erc20Transfer struct {
	Contract string
	From     string
	To       string
	Tokens   big.Int
}

// MempoolTxidEntry contains mempool txid with first seen time
type MempoolTxidEntry struct {
	Txid string
	Time uint32
}

// ScriptType - type of output script parsed from xpub (descriptor)
type ScriptType int

// ScriptType enumeration
const (
	P2PK = ScriptType(iota)
	P2PKH
	P2SHWPKH
	P2WPKH
	P2TR
)

// XpubDescriptor contains parsed data from xpub descriptor
type XpubDescriptor struct {
	XpubDescriptor string // The whole descriptor
	Xpub           string // Xpub part of the descriptor
	Type           ScriptType
	Bip            string
	ChangeIndexes  []uint32
	ExtKey         interface{} // extended key parsed from xpub, usually of type *hdkeychain.ExtendedKey
}

type Asset struct {
	Name   string  `json:"name"`
	Amount float64 `json:"amount"`
	Type   uint    `json:"type"`
}

type Assets struct {
	Assets []Asset `json:"assets"`
}

// MempoolTxidEntries is array of MempoolTxidEntry
type MempoolTxidEntries []MempoolTxidEntry

// OnNewBlockFunc is used to send notification about a new block
type OnNewBlockFunc func(hash string, height uint32)

// OnNewTxAddrFunc is used to send notification about a new transaction/address
type OnNewTxAddrFunc func(tx *Tx, desc AddressDescriptor)

// OnNewTxFunc is used to send notification about a new transaction/address
type OnNewTxFunc func(tx *MempoolTx)

// AddrDescForOutpointFunc returns address descriptor and value for given outpoint or nil if outpoint not found
type AddrDescForOutpointFunc func(outpoint Outpoint) (AddressDescriptor, *big.Int)

// BlockChain defines common interface to block chain daemon
type BlockChain interface {
	// life-cycle methods
	// initialize the block chain connector
	Initialize() error
	// create mempool but do not initialize it
	CreateMempool(BlockChain) (Mempool, error)
	// initialize mempool, create ZeroMQ (or other) subscription
	InitializeMempool(AddrDescForOutpointFunc, OnNewTxAddrFunc, OnNewTxFunc) error
	// shutdown mempool, ZeroMQ and block chain connections
	Shutdown(ctx context.Context) error
	// chain info
	IsTestnet() bool
	GetNetworkName() string
	GetSubversion() string
	GetCoinName() string
	GetChainInfo() (*ChainInfo, error)
	// requests
	GetBestBlockHash() (string, error)
	GetBestBlockHeight() (uint32, error)
	ListAssets() (*Assets, error)
	GetBlockHash(height uint32) (string, error)
	GetBlockHeader(hash string) (*BlockHeader, error)
	GetBlock(hash string, height uint32) (*Block, error)
	GetBlockInfo(hash string) (*BlockInfo, error)
<<<<<<< HEAD
	GetBlockFull(hash string) (*Block, error)
	GetBlockFullDetails(hash string) (*BlockFullDetails, error)
=======
	GetBlockRaw(hash string) (string, error)
>>>>>>> 15847fde
	GetMempoolTransactions() ([]string, error)
	GetTransaction(txid string) (*Tx, error)
	GetTransactionForMempool(txid string) (*Tx, error)
	GetTransactionSpecific(tx *Tx) (json.RawMessage, error)
	EstimateSmartFee(blocks int, conservative bool) (big.Int, error)
	EstimateFee(blocks int) (big.Int, error)
	SendRawTransaction(tx string) (string, error)
	GetMempoolEntry(txid string) (*MempoolEntry, error)
	// parser
	GetChainParser() BlockChainParser
	// EthereumType specific
	EthereumTypeGetBalance(addrDesc AddressDescriptor) (*big.Int, error)
	EthereumTypeGetNonce(addrDesc AddressDescriptor) (uint64, error)
	EthereumTypeGetGasPrice() (string, error)
	EthereumTypeEstimateGas(params map[string]interface{}) (uint64, error)
	EthereumTypeGetErc20ContractInfo(contractDesc AddressDescriptor) (*Erc20Contract, error)
	EthereumTypeGetErc20ContractBalance(addrDesc, contractDesc AddressDescriptor) (*big.Int, error)
}

// BlockChainParser defines common interface to parsing and conversions of block chain data
type BlockChainParser interface {
	// type of the blockchain
	GetChainType() ChainType
	// KeepBlockAddresses returns number of blocks which are to be kept in blockTxs column
	// to be used for rollbacks
	KeepBlockAddresses() int
	// AmountDecimals returns number of decimal places in coin amounts
	AmountDecimals() int
	// MinimumCoinbaseConfirmations returns minimum number of confirmations a coinbase transaction must have before it can be spent
	MinimumCoinbaseConfirmations() int
	// AmountToDecimalString converts amount in big.Int to string with decimal point in the correct place
	AmountToDecimalString(a *big.Int) string
	// AmountToBigInt converts amount in common.JSONNumber (string) to big.Int
	// it uses string operations to avoid problems with rounding
	AmountToBigInt(n common.JSONNumber) (big.Int, error)
	// address descriptor conversions
	GetAssetFromAddressDesc(output *Vout) (Asset, bool)
	GetAssetFromScriptPubKey(ad []byte) (Asset, bool)
	GetAddrDescFromVout(output *Vout) (AddressDescriptor, error)
	GetAddrDescFromAddress(address string) (AddressDescriptor, error)
	GetAddressesFromAddrDesc(addrDesc AddressDescriptor) ([]string, bool, error)
	GetScriptFromAddrDesc(addrDesc AddressDescriptor) ([]byte, error)
	IsAddrDescIndexable(addrDesc AddressDescriptor) bool
	// transactions
	PackedTxidLen() int
	PackTxid(txid string) ([]byte, error)
	UnpackTxid(buf []byte) (string, error)
	ParseTx(b []byte) (*Tx, error)
	ParseTxFromJson(json.RawMessage) (*Tx, error)
	PackTx(tx *Tx, height uint32, blockTime int64) ([]byte, error)
	UnpackTx(buf []byte) (*Tx, uint32, error)
	GetAddrDescForUnknownInput(tx *Tx, input int) AddressDescriptor
	// blocks
	PackBlockHash(hash string) ([]byte, error)
	UnpackBlockHash(buf []byte) (string, error)
	ParseBlock(b []byte) (*Block, error)
	// xpub
	ParseXpub(xpub string) (*XpubDescriptor, error)
	DerivationBasePath(descriptor *XpubDescriptor) (string, error)
	DeriveAddressDescriptors(descriptor *XpubDescriptor, change uint32, indexes []uint32) ([]AddressDescriptor, error)
	DeriveAddressDescriptorsFromTo(descriptor *XpubDescriptor, change uint32, fromIndex uint32, toIndex uint32) ([]AddressDescriptor, error)
	// EthereumType specific
	EthereumTypeGetErc20FromTx(tx *Tx) ([]Erc20Transfer, error)
}

// Mempool defines common interface to mempool
type Mempool interface {
	Resync() (int, error)
	GetTransactions(address string) ([]Outpoint, error)
	GetAddrDescTransactions(addrDesc AddressDescriptor) ([]Outpoint, error)
	GetAllEntries() MempoolTxidEntries
	GetTransactionTime(txid string) uint32
}<|MERGE_RESOLUTION|>--- conflicted
+++ resolved
@@ -320,12 +320,7 @@
 	GetBlockHeader(hash string) (*BlockHeader, error)
 	GetBlock(hash string, height uint32) (*Block, error)
 	GetBlockInfo(hash string) (*BlockInfo, error)
-<<<<<<< HEAD
-	GetBlockFull(hash string) (*Block, error)
-	GetBlockFullDetails(hash string) (*BlockFullDetails, error)
-=======
 	GetBlockRaw(hash string) (string, error)
->>>>>>> 15847fde
 	GetMempoolTransactions() ([]string, error)
 	GetTransaction(txid string) (*Tx, error)
 	GetTransactionForMempool(txid string) (*Tx, error)
