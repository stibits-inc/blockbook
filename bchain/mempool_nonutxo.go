--- conflicted
+++ resolved
@@ -95,14 +95,10 @@
 							glog.Error("error in input addrDesc in ", txid, " ", a, ": ", err)
 							continue
 						}
-<<<<<<< HEAD
 						io = append(io, addrIndex{string(addrDesc), int32(^i)})
-=======
-						io = append(io, addrIndex{string(addrID), int32(^i)})
 						if onNewTxAddr != nil {
 							onNewTxAddr(tx.Txid, a, false)
 						}
->>>>>>> 8bdf4b0a
 					}
 				}
 			}
