package coins

import (
	"context"
	"encoding/json"
	"fmt"
	"io/ioutil"
	"math/big"
	"reflect"
	"time"

	"github.com/juju/errors"
	"github.com/trezor/blockbook/bchain"
	"github.com/trezor/blockbook/bchain/coins/bch"
	"github.com/trezor/blockbook/bchain/coins/bellcoin"
	"github.com/trezor/blockbook/bchain/coins/bitcore"
	"github.com/trezor/blockbook/bchain/coins/bitzeny"
	"github.com/trezor/blockbook/bchain/coins/btc"
	"github.com/trezor/blockbook/bchain/coins/btg"
	"github.com/trezor/blockbook/bchain/coins/cpuchain"
	"github.com/trezor/blockbook/bchain/coins/dash"
	"github.com/trezor/blockbook/bchain/coins/dcr"
	"github.com/trezor/blockbook/bchain/coins/deeponion"
	"github.com/trezor/blockbook/bchain/coins/digibyte"
	"github.com/trezor/blockbook/bchain/coins/divi"
	"github.com/trezor/blockbook/bchain/coins/dogecoin"
	"github.com/trezor/blockbook/bchain/coins/ecash"
	"github.com/trezor/blockbook/bchain/coins/eth"
	"github.com/trezor/blockbook/bchain/coins/firo"
	"github.com/trezor/blockbook/bchain/coins/flo"
	"github.com/trezor/blockbook/bchain/coins/fujicoin"
	"github.com/trezor/blockbook/bchain/coins/gamecredits"
	"github.com/trezor/blockbook/bchain/coins/grs"
	"github.com/trezor/blockbook/bchain/coins/koto"
	"github.com/trezor/blockbook/bchain/coins/liquid"
	"github.com/trezor/blockbook/bchain/coins/litecoin"
	"github.com/trezor/blockbook/bchain/coins/monacoin"
	"github.com/trezor/blockbook/bchain/coins/monetaryunit"
	"github.com/trezor/blockbook/bchain/coins/myriad"
	"github.com/trezor/blockbook/bchain/coins/namecoin"
	"github.com/trezor/blockbook/bchain/coins/nuls"
	"github.com/trezor/blockbook/bchain/coins/omotenashicoin"
	"github.com/trezor/blockbook/bchain/coins/pivx"
	"github.com/trezor/blockbook/bchain/coins/polis"
	"github.com/trezor/blockbook/bchain/coins/qtum"
	"github.com/trezor/blockbook/bchain/coins/ravencoin"
	"github.com/trezor/blockbook/bchain/coins/ritocoin"
	"github.com/trezor/blockbook/bchain/coins/snowgem"
	"github.com/trezor/blockbook/bchain/coins/trezarcoin"
	"github.com/trezor/blockbook/bchain/coins/unobtanium"
	"github.com/trezor/blockbook/bchain/coins/vertcoin"
	"github.com/trezor/blockbook/bchain/coins/viacoin"
	"github.com/trezor/blockbook/bchain/coins/vipstarcoin"
	"github.com/trezor/blockbook/bchain/coins/zec"
	"github.com/trezor/blockbook/common"
)

type blockChainFactory func(config json.RawMessage, pushHandler func(bchain.NotificationType)) (bchain.BlockChain, error)

// BlockChainFactories is a map of constructors of coin RPC interfaces
var BlockChainFactories = make(map[string]blockChainFactory)

func init() {
	BlockChainFactories["Bitcoin"] = btc.NewBitcoinRPC
	BlockChainFactories["Testnet"] = btc.NewBitcoinRPC
	BlockChainFactories["Signet"] = btc.NewBitcoinRPC
	BlockChainFactories["Regtest"] = btc.NewBitcoinRPC
	BlockChainFactories["Zcash"] = zec.NewZCashRPC
	BlockChainFactories["Zcash Testnet"] = zec.NewZCashRPC
	BlockChainFactories["Ethereum"] = eth.NewEthereumRPC
	BlockChainFactories["Ethereum Classic"] = eth.NewEthereumRPC
	BlockChainFactories["Ethereum Testnet Ropsten"] = eth.NewEthereumRPC
	BlockChainFactories["Ethereum Testnet Goerli"] = eth.NewEthereumRPC
	BlockChainFactories["Bcash"] = bch.NewBCashRPC
	BlockChainFactories["Bcash Testnet"] = bch.NewBCashRPC
	BlockChainFactories["Bgold"] = btg.NewBGoldRPC
	BlockChainFactories["Bgold Testnet"] = btg.NewBGoldRPC
	BlockChainFactories["Dash"] = dash.NewDashRPC
	BlockChainFactories["Dash Testnet"] = dash.NewDashRPC
	BlockChainFactories["Decred"] = dcr.NewDecredRPC
	BlockChainFactories["Decred Testnet"] = dcr.NewDecredRPC
	BlockChainFactories["GameCredits"] = gamecredits.NewGameCreditsRPC
	BlockChainFactories["Koto"] = koto.NewKotoRPC
	BlockChainFactories["Koto Testnet"] = koto.NewKotoRPC
	BlockChainFactories["Litecoin"] = litecoin.NewLitecoinRPC
	BlockChainFactories["Litecoin Testnet"] = litecoin.NewLitecoinRPC
	BlockChainFactories["Dogecoin"] = dogecoin.NewDogecoinRPC
	BlockChainFactories["Dogecoin Testnet"] = dogecoin.NewDogecoinRPC
	BlockChainFactories["Vertcoin"] = vertcoin.NewVertcoinRPC
	BlockChainFactories["Vertcoin Testnet"] = vertcoin.NewVertcoinRPC
	BlockChainFactories["Namecoin"] = namecoin.NewNamecoinRPC
	BlockChainFactories["Monacoin"] = monacoin.NewMonacoinRPC
	BlockChainFactories["Monacoin Testnet"] = monacoin.NewMonacoinRPC
	BlockChainFactories["MonetaryUnit"] = monetaryunit.NewMonetaryUnitRPC
	BlockChainFactories["DigiByte"] = digibyte.NewDigiByteRPC
	BlockChainFactories["DigiByte Testnet"] = digibyte.NewDigiByteRPC
	BlockChainFactories["Myriad"] = myriad.NewMyriadRPC
	BlockChainFactories["Liquid"] = liquid.NewLiquidRPC
	BlockChainFactories["Groestlcoin"] = grs.NewGroestlcoinRPC
	BlockChainFactories["Groestlcoin Testnet"] = grs.NewGroestlcoinRPC
	BlockChainFactories["Groestlcoin Signet"] = grs.NewGroestlcoinRPC
	BlockChainFactories["Groestlcoin Regtest"] = grs.NewGroestlcoinRPC
	BlockChainFactories["PIVX"] = pivx.NewPivXRPC
	BlockChainFactories["PIVX Testnet"] = pivx.NewPivXRPC
	BlockChainFactories["Polis"] = polis.NewPolisRPC
	BlockChainFactories["Firo"] = firo.NewFiroRPC
	BlockChainFactories["Fujicoin"] = fujicoin.NewFujicoinRPC
	BlockChainFactories["Flo"] = flo.NewFloRPC
	BlockChainFactories["Bellcoin"] = bellcoin.NewBellcoinRPC
	BlockChainFactories["Qtum"] = qtum.NewQtumRPC
	BlockChainFactories["Viacoin"] = viacoin.NewViacoinRPC
	BlockChainFactories["Qtum Testnet"] = qtum.NewQtumRPC
	BlockChainFactories["NULS"] = nuls.NewNulsRPC
	BlockChainFactories["VIPSTARCOIN"] = vipstarcoin.NewVIPSTARCOINRPC
	BlockChainFactories["Flux"] = zec.NewZCashRPC
	BlockChainFactories["Ravencoin"] = ravencoin.NewRavencoinRPC
	BlockChainFactories["Ravencoin Testnet"] = ravencoin.NewRavencoinRPC
	BlockChainFactories["Ritocoin"] = ritocoin.NewRitocoinRPC
	BlockChainFactories["Divi"] = divi.NewDiviRPC
	BlockChainFactories["CPUchain"] = cpuchain.NewCPUchainRPC
	BlockChainFactories["Unobtanium"] = unobtanium.NewUnobtaniumRPC
	BlockChainFactories["DeepOnion"] = deeponion.NewDeepOnionRPC
	BlockChainFactories["SnowGem"] = snowgem.NewSnowGemRPC
	BlockChainFactories["Bitcore"] = bitcore.NewBitcoreRPC
	BlockChainFactories["Omotenashicoin"] = omotenashicoin.NewOmotenashiCoinRPC
	BlockChainFactories["Omotenashicoin Testnet"] = omotenashicoin.NewOmotenashiCoinRPC
	BlockChainFactories["BitZeny"] = bitzeny.NewBitZenyRPC
	BlockChainFactories["Trezarcoin"] = trezarcoin.NewTrezarcoinRPC
	BlockChainFactories["ECash"] = ecash.NewECashRPC
}

// GetCoinNameFromConfig gets coin name and coin shortcut from config file
func GetCoinNameFromConfig(configfile string) (string, string, string, error) {
	data, err := ioutil.ReadFile(configfile)
	if err != nil {
		return "", "", "", errors.Annotatef(err, "Error reading file %v", configfile)
	}
	var cn struct {
		CoinName     string `json:"coin_name"`
		CoinShortcut string `json:"coin_shortcut"`
		CoinLabel    string `json:"coin_label"`
	}
	err = json.Unmarshal(data, &cn)
	if err != nil {
		return "", "", "", errors.Annotatef(err, "Error parsing file %v", configfile)
	}
	return cn.CoinName, cn.CoinShortcut, cn.CoinLabel, nil
}

// NewBlockChain creates bchain.BlockChain and bchain.Mempool for the coin passed by the parameter coin
func NewBlockChain(coin string, configfile string, pushHandler func(bchain.NotificationType), metrics *common.Metrics) (bchain.BlockChain, bchain.Mempool, error) {
	data, err := ioutil.ReadFile(configfile)
	if err != nil {
		return nil, nil, errors.Annotatef(err, "Error reading file %v", configfile)
	}
	var config json.RawMessage
	err = json.Unmarshal(data, &config)
	if err != nil {
		return nil, nil, errors.Annotatef(err, "Error parsing file %v", configfile)
	}
	bcf, ok := BlockChainFactories[coin]
	if !ok {
		return nil, nil, errors.New(fmt.Sprint("Unsupported coin '", coin, "'. Must be one of ", reflect.ValueOf(BlockChainFactories).MapKeys()))
	}
	bc, err := bcf(config, pushHandler)
	if err != nil {
		return nil, nil, err
	}
	err = bc.Initialize()
	if err != nil {
		return nil, nil, err
	}
	mempool, err := bc.CreateMempool(bc)
	if err != nil {
		return nil, nil, err
	}
	return &blockChainWithMetrics{b: bc, m: metrics}, &mempoolWithMetrics{mempool: mempool, m: metrics}, nil
}

type blockChainWithMetrics struct {
	b bchain.BlockChain
	m *common.Metrics
}

func (c *blockChainWithMetrics) observeRPCLatency(method string, start time.Time, err error) {
	var e string
	if err != nil {
		e = "failure"
	}
	c.m.RPCLatency.With(common.Labels{"method": method, "error": e}).Observe(float64(time.Since(start)) / 1e6) // in milliseconds
}

func (c *blockChainWithMetrics) Initialize() error {
	return c.b.Initialize()
}

func (c *blockChainWithMetrics) CreateMempool(chain bchain.BlockChain) (bchain.Mempool, error) {
	return c.b.CreateMempool(chain)
}

func (c *blockChainWithMetrics) InitializeMempool(addrDescForOutpoint bchain.AddrDescForOutpointFunc, onNewTxAddr bchain.OnNewTxAddrFunc, onNewTx bchain.OnNewTxFunc) error {
	return c.b.InitializeMempool(addrDescForOutpoint, onNewTxAddr, onNewTx)
}

func (c *blockChainWithMetrics) Shutdown(ctx context.Context) error {
	return c.b.Shutdown(ctx)
}

func (c *blockChainWithMetrics) IsTestnet() bool {
	return c.b.IsTestnet()
}

func (c *blockChainWithMetrics) GetNetworkName() string {
	return c.b.GetNetworkName()
}

func (c *blockChainWithMetrics) GetCoinName() string {
	return c.b.GetCoinName()
}

func (c *blockChainWithMetrics) GetSubversion() string {
	return c.b.GetSubversion()
}

func (c *blockChainWithMetrics) GetChainInfo() (v *bchain.ChainInfo, err error) {
	defer func(s time.Time) { c.observeRPCLatency("GetChainInfo", s, err) }(time.Now())
	return c.b.GetChainInfo()
}

func (c *blockChainWithMetrics) GetBestBlockHash() (v string, err error) {
	defer func(s time.Time) { c.observeRPCLatency("GetBestBlockHash", s, err) }(time.Now())
	return c.b.GetBestBlockHash()
}

func (c *blockChainWithMetrics) GetBestBlockHeight() (v uint32, err error) {
	defer func(s time.Time) { c.observeRPCLatency("GetBestBlockHeight", s, err) }(time.Now())
	return c.b.GetBestBlockHeight()
}

func (c *blockChainWithMetrics) ListAssets() (assets *bchain.Assets, err error) {
	defer func(s time.Time) { c.observeRPCLatency("ListAssets", s, err) }(time.Now())
	return c.b.ListAssets()
}

func (c *blockChainWithMetrics) GetBlockHash(height uint32) (v string, err error) {
	defer func(s time.Time) { c.observeRPCLatency("GetBlockHash", s, err) }(time.Now())
	return c.b.GetBlockHash(height)
}

func (c *blockChainWithMetrics) GetBlockHeader(hash string) (v *bchain.BlockHeader, err error) {
	defer func(s time.Time) { c.observeRPCLatency("GetBlockHeader", s, err) }(time.Now())
	return c.b.GetBlockHeader(hash)
}

func (c *blockChainWithMetrics) GetBlock(hash string, height uint32) (v *bchain.Block, err error) {
	defer func(s time.Time) { c.observeRPCLatency("GetBlock", s, err) }(time.Now())
	return c.b.GetBlock(hash, height)
}

func (c *blockChainWithMetrics) GetBlockInfo(hash string) (v *bchain.BlockInfo, err error) {
	defer func(s time.Time) { c.observeRPCLatency("GetBlockInfo", s, err) }(time.Now())
	return c.b.GetBlockInfo(hash)
}

<<<<<<< HEAD
func (c *blockChainWithMetrics) GetBlockFull(hash string) (v *bchain.Block, err error) {
	defer func(s time.Time) { c.observeRPCLatency("GetBlockFull", s, err) }(time.Now())
	return c.b.GetBlockFull(hash)
}

func (c *blockChainWithMetrics) GetBlockFullDetails(hash string) (v *bchain.BlockFullDetails, err error) {
	defer func(s time.Time) { c.observeRPCLatency("GetBlockFullDetails", s, err) }(time.Now())
	return c.b.GetBlockFullDetails(hash)
=======
func (c *blockChainWithMetrics) GetBlockRaw(hash string) (v string, err error) {
	defer func(s time.Time) { c.observeRPCLatency("GetBlockRaw", s, err) }(time.Now())
	return c.b.GetBlockRaw(hash)
>>>>>>> 15847fde
}

func (c *blockChainWithMetrics) GetMempoolTransactions() (v []string, err error) {
	defer func(s time.Time) { c.observeRPCLatency("GetMempoolTransactions", s, err) }(time.Now())
	return c.b.GetMempoolTransactions()
}

func (c *blockChainWithMetrics) GetTransaction(txid string) (v *bchain.Tx, err error) {
	defer func(s time.Time) { c.observeRPCLatency("GetTransaction", s, err) }(time.Now())
	return c.b.GetTransaction(txid)
}

func (c *blockChainWithMetrics) GetTransactionSpecific(tx *bchain.Tx) (v json.RawMessage, err error) {
	defer func(s time.Time) { c.observeRPCLatency("GetTransactionSpecific", s, err) }(time.Now())
	return c.b.GetTransactionSpecific(tx)
}

func (c *blockChainWithMetrics) GetTransactionForMempool(txid string) (v *bchain.Tx, err error) {
	defer func(s time.Time) { c.observeRPCLatency("GetTransactionForMempool", s, err) }(time.Now())
	return c.b.GetTransactionForMempool(txid)
}

func (c *blockChainWithMetrics) EstimateSmartFee(blocks int, conservative bool) (v big.Int, err error) {
	defer func(s time.Time) { c.observeRPCLatency("EstimateSmartFee", s, err) }(time.Now())
	return c.b.EstimateSmartFee(blocks, conservative)
}

func (c *blockChainWithMetrics) EstimateFee(blocks int) (v big.Int, err error) {
	defer func(s time.Time) { c.observeRPCLatency("EstimateFee", s, err) }(time.Now())
	return c.b.EstimateFee(blocks)
}

func (c *blockChainWithMetrics) SendRawTransaction(tx string) (v string, err error) {
	defer func(s time.Time) { c.observeRPCLatency("SendRawTransaction", s, err) }(time.Now())
	return c.b.SendRawTransaction(tx)
}

func (c *blockChainWithMetrics) GetMempoolEntry(txid string) (v *bchain.MempoolEntry, err error) {
	defer func(s time.Time) { c.observeRPCLatency("GetMempoolEntry", s, err) }(time.Now())
	return c.b.GetMempoolEntry(txid)
}

func (c *blockChainWithMetrics) GetChainParser() bchain.BlockChainParser {
	return c.b.GetChainParser()
}

func (c *blockChainWithMetrics) EthereumTypeGetBalance(addrDesc bchain.AddressDescriptor) (v *big.Int, err error) {
	defer func(s time.Time) { c.observeRPCLatency("EthereumTypeGetBalance", s, err) }(time.Now())
	return c.b.EthereumTypeGetBalance(addrDesc)
}

func (c *blockChainWithMetrics) EthereumTypeGetNonce(addrDesc bchain.AddressDescriptor) (v uint64, err error) {
	defer func(s time.Time) { c.observeRPCLatency("EthereumTypeGetNonce", s, err) }(time.Now())
	return c.b.EthereumTypeGetNonce(addrDesc)
}

func (c *blockChainWithMetrics) EthereumTypeGetGasPrice() (v string, err error) {
	defer func(s time.Time) { c.observeRPCLatency("EthereumTypeGetGasPrice", s, err) }(time.Now())
	return c.b.EthereumTypeGetGasPrice()
}

func (c *blockChainWithMetrics) EthereumTypeEstimateGas(params map[string]interface{}) (v uint64, err error) {
	defer func(s time.Time) { c.observeRPCLatency("EthereumTypeEstimateGas", s, err) }(time.Now())
	return c.b.EthereumTypeEstimateGas(params)
}

func (c *blockChainWithMetrics) EthereumTypeGetErc20ContractInfo(contractDesc bchain.AddressDescriptor) (v *bchain.Erc20Contract, err error) {
	defer func(s time.Time) { c.observeRPCLatency("EthereumTypeGetErc20ContractInfo", s, err) }(time.Now())
	return c.b.EthereumTypeGetErc20ContractInfo(contractDesc)
}

func (c *blockChainWithMetrics) EthereumTypeGetErc20ContractBalance(addrDesc, contractDesc bchain.AddressDescriptor) (v *big.Int, err error) {
	defer func(s time.Time) { c.observeRPCLatency("EthereumTypeGetErc20ContractInfo", s, err) }(time.Now())
	return c.b.EthereumTypeGetErc20ContractBalance(addrDesc, contractDesc)
}

type mempoolWithMetrics struct {
	mempool bchain.Mempool
	m       *common.Metrics
}

func (c *mempoolWithMetrics) observeRPCLatency(method string, start time.Time, err error) {
	var e string
	if err != nil {
		e = "failure"
	}
	c.m.RPCLatency.With(common.Labels{"method": method, "error": e}).Observe(float64(time.Since(start)) / 1e6) // in milliseconds
}

func (c *mempoolWithMetrics) Resync() (count int, err error) {
	defer func(s time.Time) { c.observeRPCLatency("ResyncMempool", s, err) }(time.Now())
	count, err = c.mempool.Resync()
	if err == nil {
		c.m.MempoolSize.Set(float64(count))
	}
	return count, err
}

func (c *mempoolWithMetrics) GetTransactions(address string) (v []bchain.Outpoint, err error) {
	defer func(s time.Time) { c.observeRPCLatency("GetMempoolTransactions", s, err) }(time.Now())
	return c.mempool.GetTransactions(address)
}

func (c *mempoolWithMetrics) GetAddrDescTransactions(addrDesc bchain.AddressDescriptor) (v []bchain.Outpoint, err error) {
	defer func(s time.Time) { c.observeRPCLatency("GetMempoolTransactionsForAddrDesc", s, err) }(time.Now())
	return c.mempool.GetAddrDescTransactions(addrDesc)
}

func (c *mempoolWithMetrics) GetAllEntries() (v bchain.MempoolTxidEntries) {
	defer func(s time.Time) { c.observeRPCLatency("GetAllEntries", s, nil) }(time.Now())
	return c.mempool.GetAllEntries()
}

func (c *mempoolWithMetrics) GetTransactionTime(txid string) uint32 {
	return c.mempool.GetTransactionTime(txid)
}<|MERGE_RESOLUTION|>--- conflicted
+++ resolved
@@ -262,20 +262,9 @@
 	return c.b.GetBlockInfo(hash)
 }
 
-<<<<<<< HEAD
-func (c *blockChainWithMetrics) GetBlockFull(hash string) (v *bchain.Block, err error) {
-	defer func(s time.Time) { c.observeRPCLatency("GetBlockFull", s, err) }(time.Now())
-	return c.b.GetBlockFull(hash)
-}
-
-func (c *blockChainWithMetrics) GetBlockFullDetails(hash string) (v *bchain.BlockFullDetails, err error) {
-	defer func(s time.Time) { c.observeRPCLatency("GetBlockFullDetails", s, err) }(time.Now())
-	return c.b.GetBlockFullDetails(hash)
-=======
 func (c *blockChainWithMetrics) GetBlockRaw(hash string) (v string, err error) {
 	defer func(s time.Time) { c.observeRPCLatency("GetBlockRaw", s, err) }(time.Now())
 	return c.b.GetBlockRaw(hash)
->>>>>>> 15847fde
 }
 
 func (c *blockChainWithMetrics) GetMempoolTransactions() (v []string, err error) {
