--- conflicted
+++ resolved
@@ -807,9 +807,6 @@
 		return nil, err
 	}
 	tx, err := b.Parser.ParseTxFromJson(r)
-<<<<<<< HEAD
-	tx.CoinSpecificData = r
-
 	for i := range tx.Vout {
 		vout := &tx.Vout[i]
 		script, err := hex.DecodeString(vout.ScriptPubKey.Hex)
@@ -824,9 +821,6 @@
 			}
 		}
 	}
-	
-=======
->>>>>>> 15847fde
 	if err != nil {
 		return nil, errors.Annotatef(err, "txid %v", txid)
 	}
