package btc

import (
	"encoding/json"
	"math/big"

	"github.com/martinboehm/btcutil/chaincfg"
<<<<<<< HEAD
	"github.com/martinboehm/btcutil/hdkeychain"
        "github.com/martinboehm/btcutil/txscript"
        "github.com/trezor/blockbook/bchain"

=======
	"github.com/trezor/blockbook/bchain"
	"github.com/trezor/blockbook/common"
>>>>>>> 8ce1dfdc
)

// BitcoinParser handle
type BitcoinParser struct {
	*BitcoinLikeParser
}

// NewBitcoinParser returns new BitcoinParser instance
func NewBitcoinParser(params *chaincfg.Params, c *Configuration) *BitcoinParser {
	return &BitcoinParser{
		BitcoinLikeParser: NewBitcoinLikeParser(params, c),
	}
}

// GetChainParams contains network parameters for the main Bitcoin network,
// the regression test Bitcoin network, the test Bitcoin network and
// the simulation test Bitcoin network, in this order
func GetChainParams(chain string) *chaincfg.Params {
	if !chaincfg.IsRegistered(&chaincfg.MainNetParams) {
		chaincfg.RegisterBitcoinParams()
	}
	switch chain {
	case "test":
		return &chaincfg.TestNet3Params
	case "regtest":
		return &chaincfg.RegressionNetParams
	case "signet":
		return &chaincfg.SigNetParams
	}
	return &chaincfg.MainNetParams
}

<<<<<<< HEAD
// GetAddrDescFromVout returns internal address representation (descriptor) of given transaction output
func (p *BitcoinParser) GetAddrDescFromVout(output *bchain.Vout) (bchain.AddressDescriptor, error) {
	ad, err := hex.DecodeString(output.ScriptPubKey.Hex)
	if err != nil {
		return ad, err
	}
	// convert possible P2PK script to P2PKH
	// so that all transactions by given public key are indexed together
	return txscript.ConvertP2PKtoP2PKH(p.Params.Base58CksumHasher, ad)
}

// GetAddrDescFromAddress returns internal address representation (descriptor) of given address
func (p *BitcoinParser) GetAddrDescFromAddress(address string) (bchain.AddressDescriptor, error) {
	return p.addressToOutputScript(address)
}

// GetAddressesFromAddrDesc returns addresses for given address descriptor with flag if the addresses are searchable
func (p *BitcoinParser) GetAddressesFromAddrDesc(addrDesc bchain.AddressDescriptor) ([]string, bool, error) {
	return p.OutputScriptToAddressesFunc(addrDesc)
}

// GetScriptFromAddrDesc returns output script for given address descriptor
func (p *BitcoinParser) GetScriptFromAddrDesc(addrDesc bchain.AddressDescriptor) ([]byte, error) {
	return addrDesc, nil
}

// IsAddrDescIndexable returns true if AddressDescriptor should be added to index
// empty or OP_RETURN scripts are not indexed
func (p *BitcoinParser) IsAddrDescIndexable(addrDesc bchain.AddressDescriptor) bool {
	if len(addrDesc) == 0 || addrDesc[0] == txscript.OP_RETURN {
		return false
	}
	return true
}

// addressToOutputScript converts bitcoin address to ScriptPubKey
func (p *BitcoinParser) addressToOutputScript(address string) ([]byte, error) {
	da, err := btcutil.DecodeAddress(address, p.Params)
	if err != nil {
		return nil, err
	}
	script, err := txscript.PayToAddrScript(da)
	if err != nil {
		return nil, err
	}
	return script, nil
}

// TryParseOPReturn tries to process OP_RETURN script and return its string representation
func (p *BitcoinParser) TryParseOPReturn(script []byte) string {
	if len(script) > 1 && script[0] == txscript.OP_RETURN {
		// trying 2 variants of OP_RETURN data
		// 1) OP_RETURN OP_PUSHDATA1 <datalen> <data>
		// 2) OP_RETURN <datalen> <data>
		// 3) OP_RETURN OP_PUSHDATA2 <datalenlow> <datalenhigh> <data>
		var data []byte
		var l int
		if script[1] == txscript.OP_PUSHDATA1 && len(script) > 2 {
			l = int(script[2])
			data = script[3:]
			if l != len(data) {
				l = int(script[1])
				data = script[2:]
			}
		} else if script[1] == txscript.OP_PUSHDATA2 && len(script) > 3 {
			l = int(script[2]) + int(script[3])<<8
			data = script[4:]
		} else {
			l = int(script[1])
			data = script[2:]
		}
		if l == len(data) {
			var ed string

			ed = p.tryParseOmni(data)
			if ed != "" {
				return ed
			}

			if utf8.Valid(data) {
				ed = "(" + string(data) + ")"
			} else {
				ed = hex.EncodeToString(data)
			}
			return "OP_RETURN " + ed
		}
	}
	return ""
}

var omniCurrencyMap = map[uint32]string{
	1:  "Omni",
	2:  "Test Omni",
	31: "TetherUS",
}

// tryParseOmni tries to extract Omni simple send transaction from script
func (p *BitcoinParser) tryParseOmni(data []byte) string {

	// currently only simple send transaction version 0 is supported, see
	// https://github.com/OmniLayer/spec#transfer-coins-simple-send
	if len(data) != 20 || data[0] != 'o' {
		return ""
	}
	// omni (4) <tx_version> (2) <tx_type> (2)
	omniHeader := []byte{'o', 'm', 'n', 'i', 0, 0, 0, 0}
	if bytes.Compare(data[0:8], omniHeader) != 0 {
		return ""
	}

	currencyID := binary.BigEndian.Uint32(data[8:12])
	currency, ok := omniCurrencyMap[currencyID]
	if !ok {
		return ""
	}
	amount := new(big.Int)
	amount.SetBytes(data[12:])
	amountStr := p.AmountToDecimalString(amount)

	ed := "OMNI Simple Send: " + amountStr + " " + currency + " (#" + strconv.Itoa(int(currencyID)) + ")"
	return ed
}

// outputScriptToAddresses converts ScriptPubKey to addresses with a flag that the addresses are searchable
func (p *BitcoinParser) outputScriptToAddresses(script []byte) ([]string, bool, error) {
	sc, addresses, _, err := txscript.ExtractPkScriptAddrs(script, p.Params)
	if err != nil {
		return nil, false, err
	}
	rv := make([]string, len(addresses))
	for i, a := range addresses {
		rv[i] = a.EncodeAddress()
	}
	var s bool
	if sc == txscript.PubKeyHashTy || sc == txscript.WitnessV0PubKeyHashTy || sc == txscript.ScriptHashTy || sc == txscript.WitnessV0ScriptHashTy {
		s = true
	} else if len(rv) == 0 {
		or := p.TryParseOPReturn(script)
		if or != "" {
			rv = []string{or}
		}
	}
	return rv, s, nil
}

// TxFromMsgTx converts bitcoin wire Tx to bchain.Tx
func (p *BitcoinParser) TxFromMsgTx(t *wire.MsgTx, parseAddresses bool) bchain.Tx {
	vin := make([]bchain.Vin, len(t.TxIn))
	for i, in := range t.TxIn {
		if blockchain.IsCoinBaseTx(t) {
			vin[i] = bchain.Vin{
				Coinbase: hex.EncodeToString(in.SignatureScript),
				Sequence: in.Sequence,
			}
			break
		}
		s := bchain.ScriptSig{
			Hex: hex.EncodeToString(in.SignatureScript),
			// missing: Asm,
		}
		vin[i] = bchain.Vin{
			Txid:      in.PreviousOutPoint.Hash.String(),
			Vout:      in.PreviousOutPoint.Index,
			Sequence:  in.Sequence,
			ScriptSig: s,
		}
	}
	vout := make([]bchain.Vout, len(t.TxOut))
	for i, out := range t.TxOut {
		addrs := []string{}
		if parseAddresses {
			addrs, _, _ = p.OutputScriptToAddressesFunc(out.PkScript)
		}
		s := bchain.ScriptPubKey{
			Hex:       hex.EncodeToString(out.PkScript),
			Addresses: addrs,
			// missing: Asm,
			// missing: Type,
		}
		var vs big.Int
		vs.SetInt64(out.Value)
		vout[i] = bchain.Vout{
			ValueSat:     vs,
			N:            uint32(i),
			ScriptPubKey: s,
		}
	}
	tx := bchain.Tx{
		Txid:     t.TxHash().String(),
		Version:  t.Version,
		LockTime: t.LockTime,
		Vin:      vin,
		Vout:     vout,
		// skip: BlockHash,
		// skip: Confirmations,
		// skip: Time,
		// skip: Blocktime,
	}
	return tx
}

// ParseTx parses byte array containing transaction and returns Tx struct
func (p *BitcoinParser) ParseTx(b []byte) (*bchain.Tx, error) {
	t := wire.MsgTx{}
	r := bytes.NewReader(b)
	if err := t.Deserialize(r); err != nil {
		return nil, err
	}
	tx := p.TxFromMsgTx(&t, true)
	tx.Hex = hex.EncodeToString(b)
	return &tx, nil
}

// ParseBlock parses raw block to our Block struct
func (p *BitcoinParser) ParseBlock(b []byte) (*bchain.Block, error) {
	w := wire.MsgBlock{}
	r := bytes.NewReader(b)

	if err := w.Deserialize(r); err != nil {
		return nil, err
	}

	txs := make([]bchain.Tx, len(w.Transactions))
	for ti, t := range w.Transactions {
		txs[ti] = p.TxFromMsgTx(t, false)
	}

	return &bchain.Block{
		BlockHeader: bchain.BlockHeader{
			Size: len(b),
			Time: w.Header.Timestamp.Unix(),
		},
		Txs: txs,
	}, nil
}

// PackTx packs transaction to byte array
func (p *BitcoinParser) PackTx(tx *bchain.Tx, height uint32, blockTime int64) ([]byte, error) {
	buf := make([]byte, 4+vlq.MaxLen64+len(tx.Hex)/2)
	binary.BigEndian.PutUint32(buf[0:4], height)
	vl := vlq.PutInt(buf[4:4+vlq.MaxLen64], blockTime)
	hl, err := hex.Decode(buf[4+vl:], []byte(tx.Hex))
	return buf[0 : 4+vl+hl], err
}

// UnpackTx unpacks transaction from byte array
func (p *BitcoinParser) UnpackTx(buf []byte) (*bchain.Tx, uint32, error) {
	height := binary.BigEndian.Uint32(buf)
	bt, l := vlq.Int(buf[4:])
	tx, err := p.ParseTx(buf[4+l:])
	if err != nil {
		return nil, 0, err
	}
	tx.Blocktime = bt

	return tx, height, nil
}

// MinimumCoinbaseConfirmations returns minimum number of confirmations a coinbase transaction must have before it can be spent
func (p *BitcoinParser) MinimumCoinbaseConfirmations() int {
	return p.minimumCoinbaseConfirmations
}

func (p *BitcoinParser) addrDescFromExtKey(extKey *hdkeychain.ExtendedKey) (bchain.AddressDescriptor, error) {
	var a btcutil.Address
	var err error
	if extKey.Version() == p.XPubMagicSegwitP2sh {
		// redeemScript <witness version: OP_0><len pubKeyHash: 20><20-byte-pubKeyHash>
		pubKeyHash := btcutil.Hash160(extKey.PubKeyBytes())
		redeemScript := make([]byte, len(pubKeyHash)+2)
		redeemScript[0] = 0
		redeemScript[1] = byte(len(pubKeyHash))
		copy(redeemScript[2:], pubKeyHash)
		hash := btcutil.Hash160(redeemScript)
		a, err = btcutil.NewAddressScriptHashFromHash(hash, p.Params)
	} else if extKey.Version() == p.XPubMagicSegwitNative {
		a, err = btcutil.NewAddressWitnessPubKeyHash(btcutil.Hash160(extKey.PubKeyBytes()), p.Params)
	} else {
		if p.XPubMagicSegwitNative == 0 {
			//default to P2PKH address
			a, err = extKey.Address(p.Params)
		}else {
			a, err = btcutil.NewAddressWitnessPubKeyHash(btcutil.Hash160(extKey.PubKeyBytes()), p.Params)
		}
	}
	if err != nil {
		return nil, err
	}
	return txscript.PayToAddrScript(a)
}

// DeriveAddressDescriptors derives address descriptors from given xpub for listed indexes
func (p *BitcoinParser) DeriveAddressDescriptors(xpub string, change uint32, indexes []uint32) ([]bchain.AddressDescriptor, error) {
	extKey, err := hdkeychain.NewKeyFromString(xpub, p.Params.Base58CksumHasher)
	if err != nil {
		return nil, err
	}
	changeExtKey, err := extKey.Child(change)
=======
// ScriptPubKey contains data about output script
type ScriptPubKey struct {
	// Asm       string   `json:"asm"`
	Hex string `json:"hex,omitempty"`
	// Type      string   `json:"type"`
	Addresses []string `json:"addresses"` // removed from Bitcoind 22.0.0
	Address   string   `json:"address"`   // used in Bitcoind 22.0.0
}

// Vout contains data about tx output
type Vout struct {
	ValueSat     big.Int
	JsonValue    common.JSONNumber `json:"value"`
	N            uint32            `json:"n"`
	ScriptPubKey ScriptPubKey      `json:"scriptPubKey"`
}

// Tx is blockchain transaction
// unnecessary fields are commented out to avoid overhead
type Tx struct {
	Hex         string       `json:"hex"`
	Txid        string       `json:"txid"`
	Version     int32        `json:"version"`
	LockTime    uint32       `json:"locktime"`
	Vin         []bchain.Vin `json:"vin"`
	Vout        []Vout       `json:"vout"`
	BlockHeight uint32       `json:"blockHeight,omitempty"`
	// BlockHash     string `json:"blockhash,omitempty"`
	Confirmations    uint32      `json:"confirmations,omitempty"`
	Time             int64       `json:"time,omitempty"`
	Blocktime        int64       `json:"blocktime,omitempty"`
	CoinSpecificData interface{} `json:"-"`
}

// ParseTxFromJson parses JSON message containing transaction and returns Tx struct
// Bitcoind version 22.0.0 removed ScriptPubKey.Addresses from the API and replaced it by a single Address
func (p *BitcoinParser) ParseTxFromJson(msg json.RawMessage) (*bchain.Tx, error) {
	var bitcoinTx Tx
	var tx bchain.Tx
	err := json.Unmarshal(msg, &bitcoinTx)
>>>>>>> 8ce1dfdc
	if err != nil {
		return nil, err
	}

	// it is necessary to copy bitcoinTx to Tx to make it compatible
	tx.Hex = bitcoinTx.Hex
	tx.Txid = bitcoinTx.Txid
	tx.Version = bitcoinTx.Version
	tx.LockTime = bitcoinTx.LockTime
	tx.Vin = bitcoinTx.Vin
	tx.BlockHeight = bitcoinTx.BlockHeight
	tx.Confirmations = bitcoinTx.Confirmations
	tx.Time = bitcoinTx.Time
	tx.Blocktime = bitcoinTx.Blocktime
	tx.CoinSpecificData = bitcoinTx.CoinSpecificData
	tx.Vout = make([]bchain.Vout, len(bitcoinTx.Vout))

	for i := range bitcoinTx.Vout {
		bitcoinVout := &bitcoinTx.Vout[i]
		vout := &tx.Vout[i]
		// convert vout.JsonValue to big.Int and clear it, it is only temporary value used for unmarshal
		vout.ValueSat, err = p.AmountToBigInt(bitcoinVout.JsonValue)
		if err != nil {
			return nil, err
		}
		vout.N = bitcoinVout.N
		vout.ScriptPubKey.Hex = bitcoinVout.ScriptPubKey.Hex
		// convert single Address to Addresses if Addresses are empty
		if len(bitcoinVout.ScriptPubKey.Addresses) == 0 {
			vout.ScriptPubKey.Addresses = []string{bitcoinVout.ScriptPubKey.Address}
		} else {
			vout.ScriptPubKey.Addresses = bitcoinVout.ScriptPubKey.Addresses
		}
	}

<<<<<<< HEAD
// DerivationBasePath returns base path of xpub
func (p *BitcoinParser) DerivationBasePath(xpub string) (string, error) {
	extKey, err := hdkeychain.NewKeyFromString(xpub, p.Params.Base58CksumHasher)
	if err != nil {
		return "", err
	}
	var c, bip string
	cn := extKey.ChildNum()
	if cn >= 0x80000000 {
		cn -= 0x80000000
		c = "'"
	}
	c = strconv.Itoa(int(cn)) + c
	if extKey.Depth() != 3 {
		return "unknown/" + c, nil
	}
	if extKey.Version() == p.XPubMagicSegwitP2sh {
		bip = "49"
	} else if extKey.Version() == p.XPubMagicSegwitNative {
		bip = "44"
	} else {
		bip = "44"
	}
	return "m/" + bip + "'/" + strconv.Itoa(int(p.Slip44)) + "'/" + c, nil
=======
	return &tx, nil
>>>>>>> 8ce1dfdc
}<|MERGE_RESOLUTION|>--- conflicted
+++ resolved
@@ -5,15 +5,8 @@
 	"math/big"
 
 	"github.com/martinboehm/btcutil/chaincfg"
-<<<<<<< HEAD
-	"github.com/martinboehm/btcutil/hdkeychain"
-        "github.com/martinboehm/btcutil/txscript"
-        "github.com/trezor/blockbook/bchain"
-
-=======
 	"github.com/trezor/blockbook/bchain"
 	"github.com/trezor/blockbook/common"
->>>>>>> 8ce1dfdc
 )
 
 // BitcoinParser handle
@@ -46,306 +39,6 @@
 	return &chaincfg.MainNetParams
 }
 
-<<<<<<< HEAD
-// GetAddrDescFromVout returns internal address representation (descriptor) of given transaction output
-func (p *BitcoinParser) GetAddrDescFromVout(output *bchain.Vout) (bchain.AddressDescriptor, error) {
-	ad, err := hex.DecodeString(output.ScriptPubKey.Hex)
-	if err != nil {
-		return ad, err
-	}
-	// convert possible P2PK script to P2PKH
-	// so that all transactions by given public key are indexed together
-	return txscript.ConvertP2PKtoP2PKH(p.Params.Base58CksumHasher, ad)
-}
-
-// GetAddrDescFromAddress returns internal address representation (descriptor) of given address
-func (p *BitcoinParser) GetAddrDescFromAddress(address string) (bchain.AddressDescriptor, error) {
-	return p.addressToOutputScript(address)
-}
-
-// GetAddressesFromAddrDesc returns addresses for given address descriptor with flag if the addresses are searchable
-func (p *BitcoinParser) GetAddressesFromAddrDesc(addrDesc bchain.AddressDescriptor) ([]string, bool, error) {
-	return p.OutputScriptToAddressesFunc(addrDesc)
-}
-
-// GetScriptFromAddrDesc returns output script for given address descriptor
-func (p *BitcoinParser) GetScriptFromAddrDesc(addrDesc bchain.AddressDescriptor) ([]byte, error) {
-	return addrDesc, nil
-}
-
-// IsAddrDescIndexable returns true if AddressDescriptor should be added to index
-// empty or OP_RETURN scripts are not indexed
-func (p *BitcoinParser) IsAddrDescIndexable(addrDesc bchain.AddressDescriptor) bool {
-	if len(addrDesc) == 0 || addrDesc[0] == txscript.OP_RETURN {
-		return false
-	}
-	return true
-}
-
-// addressToOutputScript converts bitcoin address to ScriptPubKey
-func (p *BitcoinParser) addressToOutputScript(address string) ([]byte, error) {
-	da, err := btcutil.DecodeAddress(address, p.Params)
-	if err != nil {
-		return nil, err
-	}
-	script, err := txscript.PayToAddrScript(da)
-	if err != nil {
-		return nil, err
-	}
-	return script, nil
-}
-
-// TryParseOPReturn tries to process OP_RETURN script and return its string representation
-func (p *BitcoinParser) TryParseOPReturn(script []byte) string {
-	if len(script) > 1 && script[0] == txscript.OP_RETURN {
-		// trying 2 variants of OP_RETURN data
-		// 1) OP_RETURN OP_PUSHDATA1 <datalen> <data>
-		// 2) OP_RETURN <datalen> <data>
-		// 3) OP_RETURN OP_PUSHDATA2 <datalenlow> <datalenhigh> <data>
-		var data []byte
-		var l int
-		if script[1] == txscript.OP_PUSHDATA1 && len(script) > 2 {
-			l = int(script[2])
-			data = script[3:]
-			if l != len(data) {
-				l = int(script[1])
-				data = script[2:]
-			}
-		} else if script[1] == txscript.OP_PUSHDATA2 && len(script) > 3 {
-			l = int(script[2]) + int(script[3])<<8
-			data = script[4:]
-		} else {
-			l = int(script[1])
-			data = script[2:]
-		}
-		if l == len(data) {
-			var ed string
-
-			ed = p.tryParseOmni(data)
-			if ed != "" {
-				return ed
-			}
-
-			if utf8.Valid(data) {
-				ed = "(" + string(data) + ")"
-			} else {
-				ed = hex.EncodeToString(data)
-			}
-			return "OP_RETURN " + ed
-		}
-	}
-	return ""
-}
-
-var omniCurrencyMap = map[uint32]string{
-	1:  "Omni",
-	2:  "Test Omni",
-	31: "TetherUS",
-}
-
-// tryParseOmni tries to extract Omni simple send transaction from script
-func (p *BitcoinParser) tryParseOmni(data []byte) string {
-
-	// currently only simple send transaction version 0 is supported, see
-	// https://github.com/OmniLayer/spec#transfer-coins-simple-send
-	if len(data) != 20 || data[0] != 'o' {
-		return ""
-	}
-	// omni (4) <tx_version> (2) <tx_type> (2)
-	omniHeader := []byte{'o', 'm', 'n', 'i', 0, 0, 0, 0}
-	if bytes.Compare(data[0:8], omniHeader) != 0 {
-		return ""
-	}
-
-	currencyID := binary.BigEndian.Uint32(data[8:12])
-	currency, ok := omniCurrencyMap[currencyID]
-	if !ok {
-		return ""
-	}
-	amount := new(big.Int)
-	amount.SetBytes(data[12:])
-	amountStr := p.AmountToDecimalString(amount)
-
-	ed := "OMNI Simple Send: " + amountStr + " " + currency + " (#" + strconv.Itoa(int(currencyID)) + ")"
-	return ed
-}
-
-// outputScriptToAddresses converts ScriptPubKey to addresses with a flag that the addresses are searchable
-func (p *BitcoinParser) outputScriptToAddresses(script []byte) ([]string, bool, error) {
-	sc, addresses, _, err := txscript.ExtractPkScriptAddrs(script, p.Params)
-	if err != nil {
-		return nil, false, err
-	}
-	rv := make([]string, len(addresses))
-	for i, a := range addresses {
-		rv[i] = a.EncodeAddress()
-	}
-	var s bool
-	if sc == txscript.PubKeyHashTy || sc == txscript.WitnessV0PubKeyHashTy || sc == txscript.ScriptHashTy || sc == txscript.WitnessV0ScriptHashTy {
-		s = true
-	} else if len(rv) == 0 {
-		or := p.TryParseOPReturn(script)
-		if or != "" {
-			rv = []string{or}
-		}
-	}
-	return rv, s, nil
-}
-
-// TxFromMsgTx converts bitcoin wire Tx to bchain.Tx
-func (p *BitcoinParser) TxFromMsgTx(t *wire.MsgTx, parseAddresses bool) bchain.Tx {
-	vin := make([]bchain.Vin, len(t.TxIn))
-	for i, in := range t.TxIn {
-		if blockchain.IsCoinBaseTx(t) {
-			vin[i] = bchain.Vin{
-				Coinbase: hex.EncodeToString(in.SignatureScript),
-				Sequence: in.Sequence,
-			}
-			break
-		}
-		s := bchain.ScriptSig{
-			Hex: hex.EncodeToString(in.SignatureScript),
-			// missing: Asm,
-		}
-		vin[i] = bchain.Vin{
-			Txid:      in.PreviousOutPoint.Hash.String(),
-			Vout:      in.PreviousOutPoint.Index,
-			Sequence:  in.Sequence,
-			ScriptSig: s,
-		}
-	}
-	vout := make([]bchain.Vout, len(t.TxOut))
-	for i, out := range t.TxOut {
-		addrs := []string{}
-		if parseAddresses {
-			addrs, _, _ = p.OutputScriptToAddressesFunc(out.PkScript)
-		}
-		s := bchain.ScriptPubKey{
-			Hex:       hex.EncodeToString(out.PkScript),
-			Addresses: addrs,
-			// missing: Asm,
-			// missing: Type,
-		}
-		var vs big.Int
-		vs.SetInt64(out.Value)
-		vout[i] = bchain.Vout{
-			ValueSat:     vs,
-			N:            uint32(i),
-			ScriptPubKey: s,
-		}
-	}
-	tx := bchain.Tx{
-		Txid:     t.TxHash().String(),
-		Version:  t.Version,
-		LockTime: t.LockTime,
-		Vin:      vin,
-		Vout:     vout,
-		// skip: BlockHash,
-		// skip: Confirmations,
-		// skip: Time,
-		// skip: Blocktime,
-	}
-	return tx
-}
-
-// ParseTx parses byte array containing transaction and returns Tx struct
-func (p *BitcoinParser) ParseTx(b []byte) (*bchain.Tx, error) {
-	t := wire.MsgTx{}
-	r := bytes.NewReader(b)
-	if err := t.Deserialize(r); err != nil {
-		return nil, err
-	}
-	tx := p.TxFromMsgTx(&t, true)
-	tx.Hex = hex.EncodeToString(b)
-	return &tx, nil
-}
-
-// ParseBlock parses raw block to our Block struct
-func (p *BitcoinParser) ParseBlock(b []byte) (*bchain.Block, error) {
-	w := wire.MsgBlock{}
-	r := bytes.NewReader(b)
-
-	if err := w.Deserialize(r); err != nil {
-		return nil, err
-	}
-
-	txs := make([]bchain.Tx, len(w.Transactions))
-	for ti, t := range w.Transactions {
-		txs[ti] = p.TxFromMsgTx(t, false)
-	}
-
-	return &bchain.Block{
-		BlockHeader: bchain.BlockHeader{
-			Size: len(b),
-			Time: w.Header.Timestamp.Unix(),
-		},
-		Txs: txs,
-	}, nil
-}
-
-// PackTx packs transaction to byte array
-func (p *BitcoinParser) PackTx(tx *bchain.Tx, height uint32, blockTime int64) ([]byte, error) {
-	buf := make([]byte, 4+vlq.MaxLen64+len(tx.Hex)/2)
-	binary.BigEndian.PutUint32(buf[0:4], height)
-	vl := vlq.PutInt(buf[4:4+vlq.MaxLen64], blockTime)
-	hl, err := hex.Decode(buf[4+vl:], []byte(tx.Hex))
-	return buf[0 : 4+vl+hl], err
-}
-
-// UnpackTx unpacks transaction from byte array
-func (p *BitcoinParser) UnpackTx(buf []byte) (*bchain.Tx, uint32, error) {
-	height := binary.BigEndian.Uint32(buf)
-	bt, l := vlq.Int(buf[4:])
-	tx, err := p.ParseTx(buf[4+l:])
-	if err != nil {
-		return nil, 0, err
-	}
-	tx.Blocktime = bt
-
-	return tx, height, nil
-}
-
-// MinimumCoinbaseConfirmations returns minimum number of confirmations a coinbase transaction must have before it can be spent
-func (p *BitcoinParser) MinimumCoinbaseConfirmations() int {
-	return p.minimumCoinbaseConfirmations
-}
-
-func (p *BitcoinParser) addrDescFromExtKey(extKey *hdkeychain.ExtendedKey) (bchain.AddressDescriptor, error) {
-	var a btcutil.Address
-	var err error
-	if extKey.Version() == p.XPubMagicSegwitP2sh {
-		// redeemScript <witness version: OP_0><len pubKeyHash: 20><20-byte-pubKeyHash>
-		pubKeyHash := btcutil.Hash160(extKey.PubKeyBytes())
-		redeemScript := make([]byte, len(pubKeyHash)+2)
-		redeemScript[0] = 0
-		redeemScript[1] = byte(len(pubKeyHash))
-		copy(redeemScript[2:], pubKeyHash)
-		hash := btcutil.Hash160(redeemScript)
-		a, err = btcutil.NewAddressScriptHashFromHash(hash, p.Params)
-	} else if extKey.Version() == p.XPubMagicSegwitNative {
-		a, err = btcutil.NewAddressWitnessPubKeyHash(btcutil.Hash160(extKey.PubKeyBytes()), p.Params)
-	} else {
-		if p.XPubMagicSegwitNative == 0 {
-			//default to P2PKH address
-			a, err = extKey.Address(p.Params)
-		}else {
-			a, err = btcutil.NewAddressWitnessPubKeyHash(btcutil.Hash160(extKey.PubKeyBytes()), p.Params)
-		}
-	}
-	if err != nil {
-		return nil, err
-	}
-	return txscript.PayToAddrScript(a)
-}
-
-// DeriveAddressDescriptors derives address descriptors from given xpub for listed indexes
-func (p *BitcoinParser) DeriveAddressDescriptors(xpub string, change uint32, indexes []uint32) ([]bchain.AddressDescriptor, error) {
-	extKey, err := hdkeychain.NewKeyFromString(xpub, p.Params.Base58CksumHasher)
-	if err != nil {
-		return nil, err
-	}
-	changeExtKey, err := extKey.Child(change)
-=======
 // ScriptPubKey contains data about output script
 type ScriptPubKey struct {
 	// Asm       string   `json:"asm"`
@@ -386,7 +79,6 @@
 	var bitcoinTx Tx
 	var tx bchain.Tx
 	err := json.Unmarshal(msg, &bitcoinTx)
->>>>>>> 8ce1dfdc
 	if err != nil {
 		return nil, err
 	}
@@ -422,32 +114,5 @@
 		}
 	}
 
-<<<<<<< HEAD
-// DerivationBasePath returns base path of xpub
-func (p *BitcoinParser) DerivationBasePath(xpub string) (string, error) {
-	extKey, err := hdkeychain.NewKeyFromString(xpub, p.Params.Base58CksumHasher)
-	if err != nil {
-		return "", err
-	}
-	var c, bip string
-	cn := extKey.ChildNum()
-	if cn >= 0x80000000 {
-		cn -= 0x80000000
-		c = "'"
-	}
-	c = strconv.Itoa(int(cn)) + c
-	if extKey.Depth() != 3 {
-		return "unknown/" + c, nil
-	}
-	if extKey.Version() == p.XPubMagicSegwitP2sh {
-		bip = "49"
-	} else if extKey.Version() == p.XPubMagicSegwitNative {
-		bip = "44"
-	} else {
-		bip = "44"
-	}
-	return "m/" + bip + "'/" + strconv.Itoa(int(p.Slip44)) + "'/" + c, nil
-=======
 	return &tx, nil
->>>>>>> 8ce1dfdc
 }