# This file is autogenerated, do not edit; changes may be undone by the next 'dep ensure'.


[[projects]]
  branch = "master"
  name = "github.com/beorn7/perks"
  packages = ["quantile"]
  revision = "3a771d992973f24aa725d07868b467d1ddfceafb"

[[projects]]
  branch = "master"
  name = "github.com/bsm/go-vlq"
  packages = ["."]
  revision = "ec6e8d4f5f4ec0f6e808ffc7f4dcc7516d4d7d49"

[[projects]]
  branch = "master"
  name = "github.com/btcsuite/btcd"
  packages = ["blockchain","btcec","chaincfg","chaincfg/chainhash","database","txscript","wire"]
  revision = "2be2f12b358dc57d70b8f501b00be450192efbc3"

[[projects]]
  branch = "master"
  name = "github.com/btcsuite/btclog"
  packages = ["."]
  revision = "84c8d2346e9fc8c7b947e243b9c24e6df9fd206a"

[[projects]]
  branch = "master"
  name = "github.com/btcsuite/btcutil"
  packages = [".","base58","bech32"]
  revision = "501929d3d046174c3d39f0ea54ece471aa17238c"

[[projects]]
  branch = "master"
  name = "github.com/cpacia/bchutil"
  packages = ["."]
  revision = "12e86f41eb040d3b85b5d8e3a3a4bed035517c52"

[[projects]]
  name = "github.com/ethereum/go-ethereum"
  packages = [".","common","common/hexutil","common/math","core/types","crypto","crypto/secp256k1","crypto/sha3","ethclient","ethdb","log","metrics","params","rlp","rpc","trie"]
  revision = "329ac18ef617d0238f71637bffe78f028b0f13f7"
  version = "v1.8.3"

[[projects]]
  name = "github.com/go-stack/stack"
  packages = ["."]
  revision = "259ab82a6cad3992b4e21ff5cac294ccb06474bc"
  version = "v1.7.0"

[[projects]]
  name = "github.com/gogo/protobuf"
  packages = ["proto"]
  revision = "1adfc126b41513cc696b209667c8656ea7aac67c"
  version = "v1.0.0"

[[projects]]
  branch = "master"
  name = "github.com/golang/glog"
  packages = ["."]
  revision = "23def4e6c14b4da8ac2ed8007337bc5eb5007998"

[[projects]]
  name = "github.com/golang/protobuf"
  packages = ["proto"]
  revision = "925541529c1fa6821df4e44ce2723319eb2be768"
  version = "v1.0.0"

[[projects]]
  branch = "master"
  name = "github.com/golang/snappy"
  packages = ["."]
  revision = "553a641470496b2327abcac10b36396bd98e45c9"

[[projects]]
  name = "github.com/gorilla/context"
  packages = ["."]
  revision = "1ea25387ff6f684839d82767c1733ff4d4d15d0a"
  version = "v1.1"

[[projects]]
  name = "github.com/gorilla/mux"
  packages = ["."]
  revision = "53c1911da2b537f792e7cafcb446b05ffe33b996"
  version = "v1.6.1"

[[projects]]
  name = "github.com/gorilla/websocket"
  packages = ["."]
  revision = "ea4d1f681babbce9545c9c5f3d5194a789c89f5b"
  version = "v1.2.0"

[[projects]]
  branch = "master"
  name = "github.com/juju/errors"
  packages = ["."]
  revision = "c7d06af17c68cd34c835053720b21f6549d9b0ee"

[[projects]]
  branch = "master"
  name = "github.com/martinboehm/golang-socketio"
  packages = [".","protocol","transport"]
  revision = "f60b0a8befde091474a624a8ffd81ee9912957b3"

[[projects]]
  name = "github.com/matttproud/golang_protobuf_extensions"
  packages = ["pbutil"]
  revision = "3247c84500bff8d9fb6d579d800f20b3e091582c"
  version = "v1.0.0"

[[projects]]
  branch = "master"
  name = "github.com/pebbe/zmq4"
  packages = ["."]
  revision = "5b443b6471cea4b4f9f85025530c04c93233f76a"

[[projects]]
  name = "github.com/prometheus/client_golang"
  packages = ["prometheus","prometheus/promhttp"]
  revision = "c5b7fccd204277076155f10851dad72b76a49317"
  version = "v0.8.0"

[[projects]]
  branch = "master"
  name = "github.com/prometheus/client_model"
  packages = ["go"]
  revision = "99fa1f4be8e564e8a6b613da7fa6f46c9edafc6c"

[[projects]]
  branch = "master"
  name = "github.com/prometheus/common"
  packages = ["expfmt","internal/bitbucket.org/ww/goautoneg","model"]
  revision = "d0f7cd64bda49e08b22ae8a730aa57aa0db125d6"

[[projects]]
  branch = "master"
  name = "github.com/prometheus/procfs"
  packages = [".","internal/util","nfs","xfs"]
  revision = "8b1c2da0d56deffdbb9e48d4414b4e674bd8083e"

[[projects]]
  name = "github.com/rs/cors"
  packages = ["."]
  revision = "feef513b9575b32f84bafa580aad89b011259019"
  version = "v1.3.0"

[[projects]]
  branch = "master"
  name = "github.com/syndtr/goleveldb"
  packages = ["leveldb","leveldb/cache","leveldb/comparer","leveldb/errors","leveldb/filter","leveldb/iterator","leveldb/journal","leveldb/memdb","leveldb/opt","leveldb/storage","leveldb/table","leveldb/util"]
  revision = "714f901b98fdb3aa954b4193d8cbd64a28d80cad"

[[projects]]
  branch = "master"
  name = "github.com/tecbot/gorocksdb"
  packages = ["."]
  revision = "3e476152774442234f9a9f747386a48a1d82a515"

[[projects]]
  branch = "master"
  name = "golang.org/x/crypto"
  packages = ["ripemd160"]
  revision = "d6449816ce06963d9d136eee5a56fca5b0616e7e"

[[projects]]
  branch = "master"
  name = "golang.org/x/net"
  packages = ["websocket"]
  revision = "61147c48b25b599e5b561d2e9c4f3e1ef489ca41"

[[projects]]
  name = "gopkg.in/fatih/set.v0"
  packages = ["."]
  revision = "57907de300222151a123d29255ed17f5ed43fad3"
  version = "v0.1.0"

[[projects]]
  branch = "v2"
  name = "gopkg.in/karalabe/cookiejar.v2"
  packages = ["collections/prque"]
  revision = "8dcd6a7f4951f6ff3ee9cbb919a06d8925822e57"

[[projects]]
  branch = "v2"
  name = "gopkg.in/natefinch/npipe.v2"
  packages = ["."]
  revision = "c1b8fa8bdccecb0b8db834ee0b92fdbcfa606dd6"

[solve-meta]
  analyzer-name = "dep"
  analyzer-version = 1
<<<<<<< HEAD
  inputs-digest = "47ed30394b51a48d76267e128d24a1b110e0c018cf7dfb41881511a4f2a1a866"
=======
  inputs-digest = "3e3bcaeb80d40bd8073342d32dbc57e4266fba7b8dfa00fc90bc6184e03ab96f"
>>>>>>> 7b79ac97
  solver-name = "gps-cdcl"
  solver-version = 1<|MERGE_RESOLUTION|>--- conflicted
+++ resolved
@@ -190,10 +190,6 @@
 [solve-meta]
   analyzer-name = "dep"
   analyzer-version = 1
-<<<<<<< HEAD
-  inputs-digest = "47ed30394b51a48d76267e128d24a1b110e0c018cf7dfb41881511a4f2a1a866"
-=======
   inputs-digest = "3e3bcaeb80d40bd8073342d32dbc57e4266fba7b8dfa00fc90bc6184e03ab96f"
->>>>>>> 7b79ac97
   solver-name = "gps-cdcl"
   solver-version = 1